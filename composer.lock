{
    "_readme": [
        "This file locks the dependencies of your project to a known state",
        "Read more about it at http://getcomposer.org/doc/01-basic-usage.md#composer-lock-the-lock-file",
        "This file is @generated automatically"
    ],
<<<<<<< HEAD
    "hash": "43ae97ce6a959683fb665294357324a7",
=======
    "hash": "764c8391eab2df6669ffec0d9bdd1bb4",
>>>>>>> 78ebe0d3
    "packages": [
        {
            "name": "psr/log",
            "version": "1.0.0",
            "source": {
                "type": "git",
                "url": "https://github.com/php-fig/log.git",
                "reference": "fe0936ee26643249e916849d48e3a51d5f5e278b"
            },
            "dist": {
                "type": "zip",
                "url": "https://api.github.com/repos/php-fig/log/zipball/fe0936ee26643249e916849d48e3a51d5f5e278b",
                "reference": "fe0936ee26643249e916849d48e3a51d5f5e278b",
                "shasum": ""
            },
            "type": "library",
            "autoload": {
                "psr-0": {
                    "Psr\\Log\\": ""
                }
            },
            "notification-url": "https://packagist.org/downloads/",
            "license": [
                "MIT"
            ],
            "authors": [
                {
                    "name": "PHP-FIG",
                    "homepage": "http://www.php-fig.org/"
                }
            ],
            "description": "Common interface for logging libraries",
            "keywords": [
                "log",
                "psr",
                "psr-3"
            ],
            "time": "2012-12-21 11:40:51"
        },
        {
            "name": "simplesamlphp/xmlseclibs",
            "version": "v1.3.2",
            "source": {
                "type": "git",
                "url": "https://github.com/simplesamlphp/xmlseclibs.git",
                "reference": "734e80899ade295b979de08553161cad63c2dd98"
            },
            "dist": {
                "type": "zip",
                "url": "https://api.github.com/repos/simplesamlphp/xmlseclibs/zipball/734e80899ade295b979de08553161cad63c2dd98",
                "reference": "734e80899ade295b979de08553161cad63c2dd98",
                "shasum": ""
            },
            "replace": {
                "cdatazone/xmlseclibs": "self.version",
                "fr3d/xmlseclibs": "self.version",
                "robrichards/xmlseclibs": "self.version"
            },
            "suggest": {
                "ext/mcrypt": "",
                "ext/openssl": ""
            },
            "type": "library",
            "autoload": {
                "files": [
                    "xmlseclibs.php"
                ]
            },
            "notification-url": "https://packagist.org/downloads/",
            "license": [
                "BSD-3-Clause"
            ],
            "authors": [
                {
                    "name": "Rob Richards"
                }
            ],
            "description": "A PHP library for XML Security",
            "homepage": "http://code.google.com/p/xmlseclibs/",
            "keywords": [
                "certificate",
                "security",
                "signature",
                "signing",
                "x.509",
                "xml",
                "xmlsec"
            ],
            "time": "2013-06-19 00:00:00"
        }
    ],
    "packages-dev": [
        {
            "name": "mockery/mockery",
            "version": "0.9.2",
            "source": {
                "type": "git",
                "url": "https://github.com/padraic/mockery.git",
                "reference": "95a4855380dc70176c51807c678fb3bd6198529a"
            },
            "dist": {
                "type": "zip",
                "url": "https://api.github.com/repos/padraic/mockery/zipball/95a4855380dc70176c51807c678fb3bd6198529a",
                "reference": "95a4855380dc70176c51807c678fb3bd6198529a",
                "shasum": ""
            },
            "require": {
                "lib-pcre": ">=7.0",
                "php": ">=5.3.2"
            },
            "require-dev": {
                "hamcrest/hamcrest-php": "~1.1",
                "phpunit/phpunit": "~4.0",
                "satooshi/php-coveralls": "~0.7@dev"
            },
            "type": "library",
            "extra": {
                "branch-alias": {
                    "dev-master": "0.9.x-dev"
                }
            },
            "autoload": {
                "psr-0": {
                    "Mockery": "library/"
                }
            },
            "notification-url": "https://packagist.org/downloads/",
            "license": [
                "BSD-3-Clause"
            ],
            "authors": [
                {
                    "name": "Pádraic Brady",
                    "email": "padraic.brady@gmail.com",
                    "homepage": "http://blog.astrumfutura.com"
                },
                {
                    "name": "Dave Marshall",
                    "email": "dave.marshall@atstsolutions.co.uk",
                    "homepage": "http://davedevelopment.co.uk"
                }
            ],
            "description": "Mockery is a simple yet flexible PHP mock object framework for use in unit testing with PHPUnit, PHPSpec or any other testing framework. Its core goal is to offer a test double framework with a succint API capable of clearly defining all possible object operations and interactions using a human readable Domain Specific Language (DSL). Designed as a drop in alternative to PHPUnit's phpunit-mock-objects library, Mockery is easy to integrate with PHPUnit and can operate alongside phpunit-mock-objects without the World ending.",
            "homepage": "http://github.com/padraic/mockery",
            "keywords": [
                "BDD",
                "TDD",
                "library",
                "mock",
                "mock objects",
                "mockery",
                "stub",
                "test",
                "test double",
                "testing"
            ],
            "time": "2014-09-03 10:11:10"
        },
        {
            "name": "pdepend/pdepend",
            "version": "1.1.3",
            "source": {
                "type": "git",
                "url": "https://github.com/pdepend/pdepend.git",
                "reference": "1537f19d62d7b30c13ac173270106df7c6b9c459"
            },
            "dist": {
                "type": "zip",
                "url": "https://api.github.com/repos/pdepend/pdepend/zipball/1537f19d62d7b30c13ac173270106df7c6b9c459",
                "reference": "1537f19d62d7b30c13ac173270106df7c6b9c459",
                "shasum": ""
            },
            "require": {
                "php": ">=5.2.3"
            },
            "bin": [
                "src/bin/pdepend"
            ],
            "type": "library",
            "autoload": {
                "psr-0": {
                    "PHP_": "src/main/php/"
                }
            },
            "notification-url": "https://packagist.org/downloads/",
            "license": [
                "BSD-3-Clause"
            ],
            "description": "Official version of pdepend to be handled with Composer",
            "time": "2013-12-04 17:46:00"
        },
        {
            "name": "phpmd/phpmd",
            "version": "1.5.1",
            "source": {
                "type": "git",
                "url": "https://github.com/phpmd/phpmd.git",
                "reference": "f2d47500f4c5f80ee442d95829c62c2ece2bbeb6"
            },
            "dist": {
                "type": "zip",
                "url": "https://api.github.com/repos/phpmd/phpmd/zipball/f2d47500f4c5f80ee442d95829c62c2ece2bbeb6",
                "reference": "f2d47500f4c5f80ee442d95829c62c2ece2bbeb6",
                "shasum": ""
            },
            "require": {
                "pdepend/pdepend": "1.1.*",
                "php": ">=5.3.0"
            },
            "require-dev": {
                "phpunit/phpunit": "3.*@stable",
                "squizlabs/php_codesniffer": "@stable"
            },
            "bin": [
                "src/bin/phpmd"
            ],
            "type": "library",
            "notification-url": "https://packagist.org/downloads/",
            "include-path": [
                "../../pdepend/pdepend/src/main/php",
                "src/main/php"
            ],
            "license": [
                "BSD-3-Clause"
            ],
            "description": "Official version of PHPMD handled with Composer.",
            "time": "2014-09-16 14:26:49"
        },
        {
            "name": "phpunit/php-code-coverage",
            "version": "1.2.18",
            "source": {
                "type": "git",
                "url": "https://github.com/sebastianbergmann/php-code-coverage.git",
                "reference": "fe2466802556d3fe4e4d1d58ffd3ccfd0a19be0b"
            },
            "dist": {
                "type": "zip",
                "url": "https://api.github.com/repos/sebastianbergmann/php-code-coverage/zipball/fe2466802556d3fe4e4d1d58ffd3ccfd0a19be0b",
                "reference": "fe2466802556d3fe4e4d1d58ffd3ccfd0a19be0b",
                "shasum": ""
            },
            "require": {
                "php": ">=5.3.3",
                "phpunit/php-file-iterator": ">=1.3.0@stable",
                "phpunit/php-text-template": ">=1.2.0@stable",
                "phpunit/php-token-stream": ">=1.1.3,<1.3.0"
            },
            "require-dev": {
                "phpunit/phpunit": "3.7.*@dev"
            },
            "suggest": {
                "ext-dom": "*",
                "ext-xdebug": ">=2.0.5"
            },
            "type": "library",
            "extra": {
                "branch-alias": {
                    "dev-master": "1.2.x-dev"
                }
            },
            "autoload": {
                "classmap": [
                    "PHP/"
                ]
            },
            "notification-url": "https://packagist.org/downloads/",
            "include-path": [
                ""
            ],
            "license": [
                "BSD-3-Clause"
            ],
            "authors": [
                {
                    "name": "Sebastian Bergmann",
                    "email": "sb@sebastian-bergmann.de",
                    "role": "lead"
                }
            ],
            "description": "Library that provides collection, processing, and rendering functionality for PHP code coverage information.",
            "homepage": "https://github.com/sebastianbergmann/php-code-coverage",
            "keywords": [
                "coverage",
                "testing",
                "xunit"
            ],
            "time": "2014-09-02 10:13:14"
        },
        {
            "name": "phpunit/php-file-iterator",
            "version": "1.3.4",
            "source": {
                "type": "git",
                "url": "https://github.com/sebastianbergmann/php-file-iterator.git",
                "reference": "acd690379117b042d1c8af1fafd61bde001bf6bb"
            },
            "dist": {
                "type": "zip",
                "url": "https://api.github.com/repos/sebastianbergmann/php-file-iterator/zipball/acd690379117b042d1c8af1fafd61bde001bf6bb",
                "reference": "acd690379117b042d1c8af1fafd61bde001bf6bb",
                "shasum": ""
            },
            "require": {
                "php": ">=5.3.3"
            },
            "type": "library",
            "autoload": {
                "classmap": [
                    "File/"
                ]
            },
            "notification-url": "https://packagist.org/downloads/",
            "include-path": [
                ""
            ],
            "license": [
                "BSD-3-Clause"
            ],
            "authors": [
                {
                    "name": "Sebastian Bergmann",
                    "email": "sb@sebastian-bergmann.de",
                    "role": "lead"
                }
            ],
            "description": "FilterIterator implementation that filters files based on a list of suffixes.",
            "homepage": "https://github.com/sebastianbergmann/php-file-iterator/",
            "keywords": [
                "filesystem",
                "iterator"
            ],
            "time": "2013-10-10 15:34:57"
        },
        {
            "name": "phpunit/php-text-template",
            "version": "1.2.0",
            "source": {
                "type": "git",
                "url": "https://github.com/sebastianbergmann/php-text-template.git",
                "reference": "206dfefc0ffe9cebf65c413e3d0e809c82fbf00a"
            },
            "dist": {
                "type": "zip",
                "url": "https://api.github.com/repos/sebastianbergmann/php-text-template/zipball/206dfefc0ffe9cebf65c413e3d0e809c82fbf00a",
                "reference": "206dfefc0ffe9cebf65c413e3d0e809c82fbf00a",
                "shasum": ""
            },
            "require": {
                "php": ">=5.3.3"
            },
            "type": "library",
            "autoload": {
                "classmap": [
                    "Text/"
                ]
            },
            "notification-url": "https://packagist.org/downloads/",
            "include-path": [
                ""
            ],
            "license": [
                "BSD-3-Clause"
            ],
            "authors": [
                {
                    "name": "Sebastian Bergmann",
                    "email": "sb@sebastian-bergmann.de",
                    "role": "lead"
                }
            ],
            "description": "Simple template engine.",
            "homepage": "https://github.com/sebastianbergmann/php-text-template/",
            "keywords": [
                "template"
            ],
            "time": "2014-01-30 17:20:04"
        },
        {
            "name": "phpunit/php-timer",
            "version": "1.0.5",
            "source": {
                "type": "git",
                "url": "https://github.com/sebastianbergmann/php-timer.git",
                "reference": "19689d4354b295ee3d8c54b4f42c3efb69cbc17c"
            },
            "dist": {
                "type": "zip",
                "url": "https://api.github.com/repos/sebastianbergmann/php-timer/zipball/19689d4354b295ee3d8c54b4f42c3efb69cbc17c",
                "reference": "19689d4354b295ee3d8c54b4f42c3efb69cbc17c",
                "shasum": ""
            },
            "require": {
                "php": ">=5.3.3"
            },
            "type": "library",
            "autoload": {
                "classmap": [
                    "PHP/"
                ]
            },
            "notification-url": "https://packagist.org/downloads/",
            "include-path": [
                ""
            ],
            "license": [
                "BSD-3-Clause"
            ],
            "authors": [
                {
                    "name": "Sebastian Bergmann",
                    "email": "sb@sebastian-bergmann.de",
                    "role": "lead"
                }
            ],
            "description": "Utility class for timing",
            "homepage": "https://github.com/sebastianbergmann/php-timer/",
            "keywords": [
                "timer"
            ],
            "time": "2013-08-02 07:42:54"
        },
        {
            "name": "phpunit/php-token-stream",
            "version": "1.2.2",
            "source": {
                "type": "git",
                "url": "https://github.com/sebastianbergmann/php-token-stream.git",
                "reference": "ad4e1e23ae01b483c16f600ff1bebec184588e32"
            },
            "dist": {
                "type": "zip",
                "url": "https://api.github.com/repos/sebastianbergmann/php-token-stream/zipball/ad4e1e23ae01b483c16f600ff1bebec184588e32",
                "reference": "ad4e1e23ae01b483c16f600ff1bebec184588e32",
                "shasum": ""
            },
            "require": {
                "ext-tokenizer": "*",
                "php": ">=5.3.3"
            },
            "type": "library",
            "extra": {
                "branch-alias": {
                    "dev-master": "1.2-dev"
                }
            },
            "autoload": {
                "classmap": [
                    "PHP/"
                ]
            },
            "notification-url": "https://packagist.org/downloads/",
            "include-path": [
                ""
            ],
            "license": [
                "BSD-3-Clause"
            ],
            "authors": [
                {
                    "name": "Sebastian Bergmann",
                    "email": "sb@sebastian-bergmann.de",
                    "role": "lead"
                }
            ],
            "description": "Wrapper around PHP's tokenizer extension.",
            "homepage": "https://github.com/sebastianbergmann/php-token-stream/",
            "keywords": [
                "tokenizer"
            ],
            "time": "2014-03-03 05:10:30"
        },
        {
            "name": "phpunit/phpunit",
            "version": "3.7.38",
            "source": {
                "type": "git",
                "url": "https://github.com/sebastianbergmann/phpunit.git",
                "reference": "38709dc22d519a3d1be46849868aa2ddf822bcf6"
            },
            "dist": {
                "type": "zip",
                "url": "https://api.github.com/repos/sebastianbergmann/phpunit/zipball/38709dc22d519a3d1be46849868aa2ddf822bcf6",
                "reference": "38709dc22d519a3d1be46849868aa2ddf822bcf6",
                "shasum": ""
            },
            "require": {
                "ext-ctype": "*",
                "ext-dom": "*",
                "ext-json": "*",
                "ext-pcre": "*",
                "ext-reflection": "*",
                "ext-spl": "*",
                "php": ">=5.3.3",
                "phpunit/php-code-coverage": "~1.2",
                "phpunit/php-file-iterator": "~1.3",
                "phpunit/php-text-template": "~1.1",
                "phpunit/php-timer": "~1.0",
                "phpunit/phpunit-mock-objects": "~1.2",
                "symfony/yaml": "~2.0"
            },
            "require-dev": {
                "pear-pear.php.net/pear": "1.9.4"
            },
            "suggest": {
                "phpunit/php-invoker": "~1.1"
            },
            "bin": [
                "composer/bin/phpunit"
            ],
            "type": "library",
            "extra": {
                "branch-alias": {
                    "dev-master": "3.7.x-dev"
                }
            },
            "autoload": {
                "classmap": [
                    "PHPUnit/"
                ]
            },
            "notification-url": "https://packagist.org/downloads/",
            "include-path": [
                "",
                "../../symfony/yaml/"
            ],
            "license": [
                "BSD-3-Clause"
            ],
            "authors": [
                {
                    "name": "Sebastian Bergmann",
                    "email": "sebastian@phpunit.de",
                    "role": "lead"
                }
            ],
            "description": "The PHP Unit Testing framework.",
            "homepage": "http://www.phpunit.de/",
            "keywords": [
                "phpunit",
                "testing",
                "xunit"
            ],
            "time": "2014-10-17 09:04:17"
        },
        {
            "name": "phpunit/phpunit-mock-objects",
            "version": "1.2.3",
            "source": {
                "type": "git",
                "url": "https://github.com/sebastianbergmann/phpunit-mock-objects.git",
                "reference": "5794e3c5c5ba0fb037b11d8151add2a07fa82875"
            },
            "dist": {
                "type": "zip",
                "url": "https://api.github.com/repos/sebastianbergmann/phpunit-mock-objects/zipball/5794e3c5c5ba0fb037b11d8151add2a07fa82875",
                "reference": "5794e3c5c5ba0fb037b11d8151add2a07fa82875",
                "shasum": ""
            },
            "require": {
                "php": ">=5.3.3",
                "phpunit/php-text-template": ">=1.1.1@stable"
            },
            "suggest": {
                "ext-soap": "*"
            },
            "type": "library",
            "autoload": {
                "classmap": [
                    "PHPUnit/"
                ]
            },
            "notification-url": "https://packagist.org/downloads/",
            "include-path": [
                ""
            ],
            "license": [
                "BSD-3-Clause"
            ],
            "authors": [
                {
                    "name": "Sebastian Bergmann",
                    "email": "sb@sebastian-bergmann.de",
                    "role": "lead"
                }
            ],
            "description": "Mock Object library for PHPUnit",
            "homepage": "https://github.com/sebastianbergmann/phpunit-mock-objects/",
            "keywords": [
                "mock",
                "xunit"
            ],
            "time": "2013-01-13 10:24:48"
        },
        {
            "name": "sebastian/finder-facade",
            "version": "1.1.0",
            "source": {
                "type": "git",
                "url": "https://github.com/sebastianbergmann/finder-facade.git",
                "reference": "1e396fda3449fce9df032749fa4fa2619e0347e0"
            },
            "dist": {
                "type": "zip",
                "url": "https://api.github.com/repos/sebastianbergmann/finder-facade/zipball/1e396fda3449fce9df032749fa4fa2619e0347e0",
                "reference": "1e396fda3449fce9df032749fa4fa2619e0347e0",
                "shasum": ""
            },
            "require": {
                "symfony/finder": ">=2.2.0",
                "theseer/fdomdocument": ">=1.3.1"
            },
            "type": "library",
            "autoload": {
                "classmap": [
                    "src/"
                ]
            },
            "notification-url": "https://packagist.org/downloads/",
            "license": [
                "BSD-3-Clause"
            ],
            "authors": [
                {
                    "name": "Sebastian Bergmann",
                    "email": "sebastian@phpunit.de",
                    "role": "lead"
                }
            ],
            "description": "FinderFacade is a convenience wrapper for Symfony's Finder component.",
            "homepage": "https://github.com/sebastianbergmann/finder-facade",
            "time": "2013-05-28 06:10:03"
        },
        {
            "name": "sebastian/phpcpd",
            "version": "1.4.3",
            "source": {
                "type": "git",
                "url": "https://github.com/sebastianbergmann/phpcpd.git",
                "reference": "090575dbd6486bff545a7426f98e988c8c597c1b"
            },
            "dist": {
                "type": "zip",
                "url": "https://api.github.com/repos/sebastianbergmann/phpcpd/zipball/090575dbd6486bff545a7426f98e988c8c597c1b",
                "reference": "090575dbd6486bff545a7426f98e988c8c597c1b",
                "shasum": ""
            },
            "require": {
                "php": ">=5.3.3",
                "phpunit/php-timer": ">=1.0.4,<1.1.0",
                "sebastian/finder-facade": "~1.1",
                "sebastian/version": ">=1.0.0",
                "symfony/finder": ">=2.1.2",
                "theseer/fdomdocument": "~1.4",
                "zetacomponents/base": ">=1.8",
                "zetacomponents/console-tools": ">=1.6"
            },
            "bin": [
                "composer/bin/phpcpd"
            ],
            "type": "library",
            "autoload": {
                "classmap": [
                    "src/"
                ]
            },
            "notification-url": "https://packagist.org/downloads/",
            "license": [
                "BSD-3-Clause"
            ],
            "authors": [
                {
                    "name": "Sebastian Bergmann",
                    "email": "sebastian@phpunit.de",
                    "role": "lead"
                }
            ],
            "description": "Copy/Paste Detector (CPD) for PHP code.",
            "homepage": "https://github.com/sebastianbergmann/phpcpd",
            "time": "2013-07-30 14:37:42"
        },
        {
            "name": "sebastian/version",
            "version": "1.0.3",
            "source": {
                "type": "git",
                "url": "https://github.com/sebastianbergmann/version.git",
                "reference": "b6e1f0cf6b9e1ec409a0d3e2f2a5fb0998e36b43"
            },
            "dist": {
                "type": "zip",
                "url": "https://api.github.com/repos/sebastianbergmann/version/zipball/b6e1f0cf6b9e1ec409a0d3e2f2a5fb0998e36b43",
                "reference": "b6e1f0cf6b9e1ec409a0d3e2f2a5fb0998e36b43",
                "shasum": ""
            },
            "type": "library",
            "autoload": {
                "classmap": [
                    "src/"
                ]
            },
            "notification-url": "https://packagist.org/downloads/",
            "license": [
                "BSD-3-Clause"
            ],
            "authors": [
                {
                    "name": "Sebastian Bergmann",
                    "email": "sebastian@phpunit.de",
                    "role": "lead"
                }
            ],
            "description": "Library that helps with managing the version number of Git-hosted PHP projects",
            "homepage": "https://github.com/sebastianbergmann/version",
            "time": "2014-03-07 15:35:33"
        },
        {
            "name": "sensiolabs/security-checker",
            "version": "v1.3.4",
            "source": {
                "type": "git",
                "url": "https://github.com/sensiolabs/security-checker.git",
                "reference": "da1f9d19c80eac2b6ae8043bb92b7c7a16d00713"
            },
            "dist": {
                "type": "zip",
                "url": "https://api.github.com/repos/sensiolabs/security-checker/zipball/da1f9d19c80eac2b6ae8043bb92b7c7a16d00713",
                "reference": "da1f9d19c80eac2b6ae8043bb92b7c7a16d00713",
                "shasum": ""
            },
            "require": {
                "ext-curl": "*",
                "symfony/console": "~2.0"
            },
            "bin": [
                "security-checker"
            ],
            "type": "library",
            "extra": {
                "branch-alias": {
                    "dev-master": "1.3-dev"
                }
            },
            "autoload": {
                "psr-0": {
                    "SensioLabs\\Security": ""
                }
            },
            "notification-url": "https://packagist.org/downloads/",
            "license": [
                "MIT"
            ],
            "authors": [
                {
                    "name": "Fabien Potencier",
                    "email": "fabien.potencier@gmail.com"
                }
            ],
            "description": "A security checker for your composer.lock",
            "time": "2014-07-08 18:12:35"
        },
        {
            "name": "squizlabs/php_codesniffer",
            "version": "1.5.5",
            "source": {
                "type": "git",
                "url": "https://github.com/squizlabs/PHP_CodeSniffer.git",
                "reference": "5d973e59cf58a0c847f298de84374c96b42b17b3"
            },
            "dist": {
                "type": "zip",
                "url": "https://api.github.com/repos/squizlabs/PHP_CodeSniffer/zipball/5d973e59cf58a0c847f298de84374c96b42b17b3",
                "reference": "5d973e59cf58a0c847f298de84374c96b42b17b3",
                "shasum": ""
            },
            "require": {
                "ext-tokenizer": "*",
                "php": ">=5.1.2"
            },
            "suggest": {
                "phpunit/php-timer": "dev-master"
            },
            "bin": [
                "scripts/phpcs"
            ],
            "type": "library",
            "extra": {
                "branch-alias": {
                    "dev-phpcs-fixer": "2.0.x-dev"
                }
            },
            "autoload": {
                "classmap": [
                    "CodeSniffer.php",
                    "CodeSniffer/CLI.php",
                    "CodeSniffer/Exception.php",
                    "CodeSniffer/File.php",
                    "CodeSniffer/Report.php",
                    "CodeSniffer/Reporting.php",
                    "CodeSniffer/Sniff.php",
                    "CodeSniffer/Tokens.php",
                    "CodeSniffer/Reports/",
                    "CodeSniffer/CommentParser/",
                    "CodeSniffer/Tokenizers/",
                    "CodeSniffer/DocGenerators/",
                    "CodeSniffer/Standards/AbstractPatternSniff.php",
                    "CodeSniffer/Standards/AbstractScopeSniff.php",
                    "CodeSniffer/Standards/AbstractVariableSniff.php",
                    "CodeSniffer/Standards/IncorrectPatternException.php",
                    "CodeSniffer/Standards/Generic/Sniffs/",
                    "CodeSniffer/Standards/MySource/Sniffs/",
                    "CodeSniffer/Standards/PEAR/Sniffs/",
                    "CodeSniffer/Standards/PSR1/Sniffs/",
                    "CodeSniffer/Standards/PSR2/Sniffs/",
                    "CodeSniffer/Standards/Squiz/Sniffs/",
                    "CodeSniffer/Standards/Zend/Sniffs/"
                ]
            },
            "notification-url": "https://packagist.org/downloads/",
            "license": [
                "BSD-3-Clause"
            ],
            "authors": [
                {
                    "name": "Greg Sherwood",
                    "role": "lead"
                }
            ],
            "description": "PHP_CodeSniffer tokenises PHP, JavaScript and CSS files and detects violations of a defined set of coding standards.",
            "homepage": "http://www.squizlabs.com/php-codesniffer",
            "keywords": [
                "phpcs",
                "standards"
            ],
            "time": "2014-09-25 03:33:46"
        },
        {
            "name": "symfony/console",
            "version": "v2.5.7",
            "target-dir": "Symfony/Component/Console",
            "source": {
                "type": "git",
                "url": "https://github.com/symfony/Console.git",
                "reference": "61b13c27c9258e97009249d4ef193c964bf346b7"
            },
            "dist": {
                "type": "zip",
                "url": "https://api.github.com/repos/symfony/Console/zipball/61b13c27c9258e97009249d4ef193c964bf346b7",
                "reference": "61b13c27c9258e97009249d4ef193c964bf346b7",
                "shasum": ""
            },
            "require": {
                "php": ">=5.3.3"
            },
            "require-dev": {
                "psr/log": "~1.0",
                "symfony/event-dispatcher": "~2.1"
            },
            "suggest": {
                "psr/log": "For using the console logger",
                "symfony/event-dispatcher": ""
            },
            "type": "library",
            "extra": {
                "branch-alias": {
                    "dev-master": "2.5-dev"
                }
            },
            "autoload": {
                "psr-0": {
                    "Symfony\\Component\\Console\\": ""
                }
            },
            "notification-url": "https://packagist.org/downloads/",
            "license": [
                "MIT"
            ],
            "authors": [
                {
                    "name": "Symfony Community",
                    "homepage": "http://symfony.com/contributors"
                },
                {
                    "name": "Fabien Potencier",
                    "email": "fabien@symfony.com"
                }
            ],
            "description": "Symfony Console Component",
            "homepage": "http://symfony.com",
            "time": "2014-11-20 13:22:25"
        },
        {
            "name": "symfony/finder",
            "version": "v2.5.7",
            "target-dir": "Symfony/Component/Finder",
            "source": {
                "type": "git",
                "url": "https://github.com/symfony/Finder.git",
                "reference": "743aabbf4958663ef626e10ae3a6c7b17a0fa3bd"
            },
            "dist": {
                "type": "zip",
                "url": "https://api.github.com/repos/symfony/Finder/zipball/743aabbf4958663ef626e10ae3a6c7b17a0fa3bd",
                "reference": "743aabbf4958663ef626e10ae3a6c7b17a0fa3bd",
                "shasum": ""
            },
            "require": {
                "php": ">=5.3.3"
            },
            "type": "library",
            "extra": {
                "branch-alias": {
                    "dev-master": "2.5-dev"
                }
            },
            "autoload": {
                "psr-0": {
                    "Symfony\\Component\\Finder\\": ""
                }
            },
            "notification-url": "https://packagist.org/downloads/",
            "license": [
                "MIT"
            ],
            "authors": [
                {
                    "name": "Symfony Community",
                    "homepage": "http://symfony.com/contributors"
                },
                {
                    "name": "Fabien Potencier",
                    "email": "fabien@symfony.com"
                }
            ],
            "description": "Symfony Finder Component",
            "homepage": "http://symfony.com",
            "time": "2014-10-26 07:41:27"
        },
        {
            "name": "symfony/yaml",
            "version": "v2.5.7",
            "target-dir": "Symfony/Component/Yaml",
            "source": {
                "type": "git",
                "url": "https://github.com/symfony/Yaml.git",
                "reference": "900d38bc8f74a50343ce65dd1c1e9819658ee56b"
            },
            "dist": {
                "type": "zip",
                "url": "https://api.github.com/repos/symfony/Yaml/zipball/900d38bc8f74a50343ce65dd1c1e9819658ee56b",
                "reference": "900d38bc8f74a50343ce65dd1c1e9819658ee56b",
                "shasum": ""
            },
            "require": {
                "php": ">=5.3.3"
            },
            "type": "library",
            "extra": {
                "branch-alias": {
                    "dev-master": "2.5-dev"
                }
            },
            "autoload": {
                "psr-0": {
                    "Symfony\\Component\\Yaml\\": ""
                }
            },
            "notification-url": "https://packagist.org/downloads/",
            "license": [
                "MIT"
            ],
            "authors": [
                {
                    "name": "Symfony Community",
                    "homepage": "http://symfony.com/contributors"
                },
                {
                    "name": "Fabien Potencier",
                    "email": "fabien@symfony.com"
                }
            ],
            "description": "Symfony Yaml Component",
            "homepage": "http://symfony.com",
            "time": "2014-11-20 13:22:25"
        },
        {
            "name": "theseer/fdomdocument",
            "version": "1.6.0",
            "source": {
                "type": "git",
                "url": "https://github.com/theseer/fDOMDocument.git",
                "reference": "d08cf070350f884c63fc9078d27893c2ab6c7cef"
            },
            "dist": {
                "type": "zip",
                "url": "https://api.github.com/repos/theseer/fDOMDocument/zipball/d08cf070350f884c63fc9078d27893c2ab6c7cef",
                "reference": "d08cf070350f884c63fc9078d27893c2ab6c7cef",
                "shasum": ""
            },
            "require": {
                "ext-dom": "*",
                "lib-libxml": "*",
                "php": ">=5.3.3"
            },
            "type": "library",
            "autoload": {
                "classmap": [
                    "src/"
                ]
            },
            "notification-url": "https://packagist.org/downloads/",
            "license": [
                "BSD-3-Clause"
            ],
            "authors": [
                {
                    "name": "Arne Blankerts",
                    "email": "arne@blankerts.de",
                    "role": "lead"
                }
            ],
            "description": "The classes contained within this repository extend the standard DOM to use exceptions at all occasions of errors instead of PHP warnings or notices. They also add various custom methods and shortcuts for convenience and to simplify the usage of DOM.",
            "homepage": "https://github.com/theseer/fDOMDocument",
            "time": "2014-09-13 10:57:19"
        },
        {
            "name": "zetacomponents/base",
            "version": "1.9",
            "source": {
                "type": "git",
                "url": "https://github.com/zetacomponents/Base.git",
                "reference": "f20df24e8de3e48b6b69b2503f917e457281e687"
            },
            "dist": {
                "type": "zip",
                "url": "https://api.github.com/repos/zetacomponents/Base/zipball/f20df24e8de3e48b6b69b2503f917e457281e687",
                "reference": "f20df24e8de3e48b6b69b2503f917e457281e687",
                "shasum": ""
            },
            "require-dev": {
                "zetacomponents/unit-test": "*"
            },
            "type": "library",
            "autoload": {
                "classmap": [
                    "src"
                ]
            },
            "notification-url": "https://packagist.org/downloads/",
            "license": [
                "Apache-2.0"
            ],
            "authors": [
                {
                    "name": "Sergey Alexeev"
                },
                {
                    "name": "Sebastian Bergmann"
                },
                {
                    "name": "Jan Borsodi"
                },
                {
                    "name": "Raymond Bosman"
                },
                {
                    "name": "Frederik Holljen"
                },
                {
                    "name": "Kore Nordmann"
                },
                {
                    "name": "Derick Rethans"
                },
                {
                    "name": "Vadym Savchuk"
                },
                {
                    "name": "Tobias Schlitt"
                },
                {
                    "name": "Alexandru Stanoi"
                }
            ],
            "description": "The Base package provides the basic infrastructure that all packages rely on. Therefore every component relies on this package.",
            "homepage": "https://github.com/zetacomponents",
            "time": "2014-09-19 03:28:34"
        },
        {
            "name": "zetacomponents/console-tools",
            "version": "1.7",
            "source": {
                "type": "git",
                "url": "https://github.com/zetacomponents/ConsoleTools.git",
                "reference": "30d67e9d04f458ac8cae4c49e50f81061460ff2c"
            },
            "dist": {
                "type": "zip",
                "url": "https://api.github.com/repos/zetacomponents/ConsoleTools/zipball/30d67e9d04f458ac8cae4c49e50f81061460ff2c",
                "reference": "30d67e9d04f458ac8cae4c49e50f81061460ff2c",
                "shasum": ""
            },
            "require": {
                "zetacomponents/base": "~1.8"
            },
            "require-dev": {
                "zetacomponents/unit-test": "*"
            },
            "type": "library",
            "autoload": {
                "classmap": [
                    "src"
                ]
            },
            "notification-url": "https://packagist.org/downloads/",
            "license": [
                "Apache-2.0"
            ],
            "authors": [
                {
                    "name": "Sergey Alexeev"
                },
                {
                    "name": "Sebastian Bergmann"
                },
                {
                    "name": "Jan Borsodi"
                },
                {
                    "name": "Raymond Bosman"
                },
                {
                    "name": "Frederik Holljen"
                },
                {
                    "name": "Kore Nordmann"
                },
                {
                    "name": "Derick Rethans"
                },
                {
                    "name": "Vadym Savchuk"
                },
                {
                    "name": "Tobias Schlitt"
                },
                {
                    "name": "Alexandru Stanoi"
                }
            ],
            "description": "A set of classes to do different actions with the console (also called shell). It can render a progress bar, tables and a status bar and contains a class for parsing command line options.",
            "homepage": "https://github.com/zetacomponents",
            "time": "2014-09-27 19:26:09"
        }
    ],
    "aliases": [],
    "minimum-stability": "stable",
<<<<<<< HEAD
    "stability-flags": [],
=======
    "stability-flags": [

    ],
>>>>>>> 78ebe0d3
    "prefer-stable": false,
    "platform": {
        "php": ">=5.3.3",
        "ext-openssl": "*",
        "ext-dom": "*",
        "ext-mcrypt": "*"
    },
    "platform-dev": []
}<|MERGE_RESOLUTION|>--- conflicted
+++ resolved
@@ -4,11 +4,7 @@
         "Read more about it at http://getcomposer.org/doc/01-basic-usage.md#composer-lock-the-lock-file",
         "This file is @generated automatically"
     ],
-<<<<<<< HEAD
-    "hash": "43ae97ce6a959683fb665294357324a7",
-=======
-    "hash": "764c8391eab2df6669ffec0d9bdd1bb4",
->>>>>>> 78ebe0d3
+    "hash": "fb150feb15f33e9af5f8f8405c11b092",
     "packages": [
         {
             "name": "psr/log",
@@ -141,7 +137,7 @@
             ],
             "authors": [
                 {
-                    "name": "Pádraic Brady",
+                    "name": "P\u00e1draic Brady",
                     "email": "padraic.brady@gmail.com",
                     "homepage": "http://blog.astrumfutura.com"
                 },
@@ -1166,13 +1162,7 @@
     ],
     "aliases": [],
     "minimum-stability": "stable",
-<<<<<<< HEAD
     "stability-flags": [],
-=======
-    "stability-flags": [
-
-    ],
->>>>>>> 78ebe0d3
     "prefer-stable": false,
     "platform": {
         "php": ">=5.3.3",
