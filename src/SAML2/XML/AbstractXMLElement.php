--- conflicted
+++ resolved
@@ -46,12 +46,8 @@
      */
     public function serialize(): string
     {
-<<<<<<< HEAD
-        return $this->__toString();
-=======
         $xml = $this->toXML();
         return $xml->ownerDocument->saveXML($xml);
->>>>>>> 5f486fbd
     }
 
 
@@ -217,26 +213,6 @@
 
 
     /**
-<<<<<<< HEAD
-     * Extract localized names from a the children of a given element.
-     *
-     * @param DOMElement $parent The element we want to search.
-     *
-     * @return array An array of objects of class $class.
-     */
-    public static function extractFromChildren(\DOMElement $parent): array
-    {
-        $ret = [];
-        foreach ($parent->childNodes as $node) {
-            if ($node->namespaceURI !== static::NS) {
-                continue;
-            }
-            if ($node->localName !== self::getClassName(static::class)) {
-                continue;
-            }
-
-            $ret[] = static::fromXML($node);
-=======
      * Extract localized names from the children of a given element.
      *
      * @param DOMElement $parent The element we want to search.
@@ -254,7 +230,6 @@
                 /** @psalm-var \DOMElement $node */
                 $ret[] = static::fromXML($node);
             }
->>>>>>> 5f486fbd
         }
         return $ret;
     }
