--- conflicted
+++ resolved
@@ -26,11 +26,7 @@
      *
      * @var int|null
      */
-<<<<<<< HEAD
-    private $registrationInstant;
-=======
-    public $registrationInstant = null;
->>>>>>> d8096e74
+    private $registrationInstant = null;
 
     /**
      * Link to registration policy for this metadata.
