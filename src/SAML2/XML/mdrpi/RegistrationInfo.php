--- conflicted
+++ resolved
@@ -19,11 +19,7 @@
      *
      * @var string|null
      */
-<<<<<<< HEAD
     private $registrationAuthority = null;
-=======
-    private $registrationAuthority;
->>>>>>> c537fe34
 
     /**
      * The registration timestamp for the metadata, as a UNIX timestamp.
