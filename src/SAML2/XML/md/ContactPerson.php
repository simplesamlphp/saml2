<?php

declare(strict_types=1);

namespace SAML2\XML\md;

use DOMElement;
use Exception;
use InvalidArgumentException;
use SAML2\Constants;
use SAML2\Utils;
use SAML2\XML\ExtendableAttributes;
use SAML2\XML\ExtendableElement;
use Webmozart\Assert\Assert;

/**
 * Class representing SAML 2 ContactPerson.
 *
 * @package simplesamlphp/saml2
 */
final class ContactPerson extends AbstractMdElement
{
    use ExtendableAttributes;
    use ExtendableElement;

    /**
     * The contact type.
     *
     * @var string
     */
    protected $contactType;

    /**
     * The Company of this contact.
     *
     * @var string|null
     */
    protected $Company = null;

    /**
     * The GivenName of this contact.
     *
     * @var string|null
     */
    protected $GivenName = null;

    /**
     * The SurName of this contact.
     *
     * @var string|null
     */
    protected $SurName = null;

    /**
     * The EmailAddresses of this contact.
     *
     * @var array
     */
    protected $EmailAddresses = [];

    /**
     * The TelephoneNumbers of this contact.
     *
     * @var array
     */
    protected $TelephoneNumbers = [];


    /**
     * ContactPerson constructor.
     *
     * @param string        $contactType
     * @param string|null   $company
     * @param string|null   $givenName
     * @param string|null   $surName
     * @param string[]|null $email
     * @param string[]|null $telephone
     * @param string[]|null $namespacedAttributes
     * @param \SAML2\XML\md\Extensions|null    $extensions
     */
    public function __construct(
        string $contactType,
        ?string $company = null,
        ?string $givenName = null,
        ?string $surName = null,
        ?array $email = null,
        ?array $telephone = null,
        ?array $namespacedAttributes = null,
        ?Extensions $extensions = null
    ) {
        $this->setContactType($contactType);
        $this->setCompany($company);
        $this->setGivenName($givenName);
        $this->setSurName($surName);
        $this->setEmailAddresses($email);
        $this->setTelephoneNumbers($telephone);
        $this->setAttributesNS($namespacedAttributes);
        $this->setExtensions($extensions);
    }


    /**
     * Initialize a ContactPerson element.
     *
     * @param \DOMElement|null $xml The XML element we should load.
     *
     * @return self
     * @throws \Exception
     */
    public static function fromXML(DOMElement $xml): object
    {
        if (!$xml->hasAttribute('contactType')) {
            throw new Exception('Missing contactType on ContactPerson.');
        }
        $contactType = $xml->getAttribute('contactType');
        $company = self::getStringElement($xml, 'Company');
        $givenName = self::getStringElement($xml, 'GivenName');
        $surName = self::getStringElement($xml, 'SurName');
        $email = self::getStringElements($xml, 'EmailAddress');
        $telephone = self::getStringElements($xml, 'TelephoneNumber');
        $extensions = Extensions::extractFromChildren($xml);
        Assert::maxCount($extensions, 1, 'Only one md:Extensions element is allowed.');

        return new self(
            $contactType,
            $company,
            $givenName,
            $surName,
            $email,
            $telephone,
            self::getAttributesNSFromXML($xml),
            (count($extensions) === 1) ? $extensions[0] : null
        );
    }


    /**
     * Retrieve the value of a child \DOMElements as an array of strings.
     *
     * @param \DOMElement $parent The parent element.
     * @param string      $name The name of the child elements.
     *
     * @return array       The value of the child elements.
     */
    private static function getStringElements(DOMElement $parent, string $name): array
    {
        $e = Utils::xpQuery($parent, './saml_metadata:' . $name);

        $ret = [];
        foreach ($e as $i) {
            $ret[] = $i->textContent;
        }

        return $ret;
    }


    /**
     * Retrieve the value of a child \DOMElement as a string.
     *
     * @param \DOMElement $parent The parent element.
     * @param string      $name The name of the child element.
     *
     * @return string|null The value of the child element.
     * @throws \Exception
     */
    private static function getStringElement(DOMElement $parent, string $name): ?string
    {
        $e = self::getStringElements($parent, $name);
        if (empty($e)) {
            return null;
        }
        if (count($e) > 1) {
            throw new Exception('More than one ' . $name . ' in ' . $parent->tagName);
        }

        return $e[0];
    }


    /**
     * Collect the value of the contactType-property
     *
     * @return string
     */
    public function getContactType(): string
    {
        return $this->contactType;
    }


    /**
     * Set the value of the contactType-property
     *
     * @param string $contactType
     */
    protected function setContactType(string $contactType): void
    {
        Assert::oneOf($contactType, ['technical', 'support', 'administrative', 'billing', 'other']);
        $this->contactType = $contactType;
    }


    /**
     * Collect the value of the Company-property
     *
     * @return string|null
     */
    public function getCompany(): ?string
    {
        return $this->Company;
    }


    /**
     * Set the value of the Company-property
     *
     * @param string|null $company
     */
    protected function setCompany(?string $company): void
    {
        $this->Company = $company;
    }


    /**
     * Collect the value of the GivenName-property
     *
     * @return string|null
     */
    public function getGivenName(): ?string
    {
        return $this->GivenName;
    }


    /**
     * Set the value of the GivenName-property
     *
     * @param string|null $givenName
     */
    protected function setGivenName(?string $givenName): void
    {
        $this->GivenName = $givenName;
    }


    /**
     * Collect the value of the SurName-property
     *
     * @return string|null
     */
    public function getSurName(): ?string
    {
        return $this->SurName;
    }


    /**
     * Set the value of the SurName-property
     *
     * @param string|null $surName
     */
    protected function setSurName(?string $surName): void
    {
        $this->SurName = $surName;
    }

    /**
     * Collect the value of the EmailAddress-property.
     *
     * @return string[]
     */
    public function getEmailAddresses(): array
    {
        return $this->EmailAddresses;
    }

    /**
     * Remove a "mailto:" prefix on an emailaddress, if present.
     *
     * @param string $emailAddress
     * @return string
     */
    private function removeEmailMailtoPrefix(string $emailAddress): string
    {
        return preg_replace('/^mailto:/i', '', $emailAddress);
    }

    /**
     * Set the value of the EmailAddress-property
     *
<<<<<<< HEAD
     * @param string[] $emailAddresses
=======
     * @param string[] $emailAddress
     * @return void
     */
    public function setEmailAddress(array $emailAddress): void
    {
        $this->EmailAddress = array_map([$this, 'removeEmailMailtoPrefix'], $emailAddress);
    }

    /**
     * Add the value to the EmailAddress-property
     *
     * @param string $emailAddress
     * @return void
     */
    public function addEmailAddress(string $emailAddress): void
    {
        $this->EmailAddress[] = $this->removeEmailMailtoPrefix($emailAddress);
    }

    /**
     * Collect the value of the TelephoneNumber-property
     *
     * @return string[]
     */
    public function getTelephoneNumber(): array
    {
        return $this->TelephoneNumber;
    }


    /**
     * Set the value of the TelephoneNumber-property
     *
     * @param string[] $telephoneNumber
     * @return void
     */
    public function setTelephoneNumber(array $telephoneNumber): void
    {
        $this->TelephoneNumber = $telephoneNumber;
    }


    /**
     * Add the value to the TelephoneNumber-property
     *
     * @param string $telephoneNumber
     * @return void
     */
    public function addTelephoneNumber($telephoneNumber): void
    {
        $this->TelephoneNumber[] = $telephoneNumber;
    }


    /**
     * Collect the value of the Extensions-property
     *
     * @return \SAML2\XML\Chunk[]
     */
    public function getExtensions(): array
    {
        return $this->Extensions;
    }


    /**
     * Set the value of the Extensions-property
     *
     * @param array $extensions
     * @return void
     */
    public function setExtensions(array $extensions): void
    {
        $this->Extensions = $extensions;
    }


    /**
     * Add an Extension.
     *
     * @param \SAML2\XML\Chunk $extensions The Extensions
     * @return void
>>>>>>> 5f486fbd
     */
    protected function setEmailAddresses(?array $emailAddresses): void
    {
        if ($emailAddresses === null) {
            return;
        }
        Assert::allEmail($emailAddresses, 'Invalid email addresses found.');
        $this->EmailAddresses = $emailAddresses;
    }


    /**
     * Collect the value of the TelephoneNumber property
     *
     * @return string[]
     */
    public function getTelephoneNumbers(): array
    {
        return $this->TelephoneNumbers;
    }


    /**
     * Set the value of the TelephoneNumber property
     *
     * @param string[] $telephoneNumbers
     */
    protected function setTelephoneNumbers(?array $telephoneNumbers): void
    {
        if ($telephoneNumbers === null) {
            return;
        }
        Assert::allString($telephoneNumbers, 'Incorrect type for telephone number.');
        $this->TelephoneNumbers = $telephoneNumbers;
    }


    /**
     * Convert this ContactPerson to XML.
     *
     * @param \DOMElement $parent The element we should add this contact to.
     *
     * @return \DOMElement The new ContactPerson-element.
     */
    public function toXML(DOMElement $parent = null): DOMElement
    {
        $e = $this->instantiateParentElement($parent);

        $e->setAttribute('contactType', $this->contactType);

        foreach ($this->getAttributesNS() as $attr) {
            $e->setAttributeNS($attr['namespaceURI'], $attr['qualifiedName'], $attr['value']);
        }

        if ($this->Extensions !== null) {
            $this->Extensions->toXML($e);
        }

        if ($this->Company !== null) {
            Utils::addString($e, Constants::NS_MD, 'md:Company', $this->Company);
        }
        if ($this->GivenName !== null) {
            Utils::addString($e, Constants::NS_MD, 'md:GivenName', $this->GivenName);
        }
        if ($this->SurName !== null) {
            Utils::addString($e, Constants::NS_MD, 'md:SurName', $this->SurName);
        }
<<<<<<< HEAD
        Utils::addStrings($e, Constants::NS_MD, 'md:EmailAddress', false, $this->EmailAddresses);
        Utils::addStrings($e, Constants::NS_MD, 'md:TelephoneNumber', false, $this->TelephoneNumbers);
=======
        if (!empty($this->EmailAddress)) {
            /** @var array $addresses */
            $addresses = preg_filter('/^/', 'mailto:', $this->EmailAddress);
            Utils::addStrings($e, Constants::NS_MD, 'md:EmailAddress', false, $addresses);
        }
        if (!empty($this->TelephoneNumber)) {
            Utils::addStrings($e, Constants::NS_MD, 'md:TelephoneNumber', false, $this->TelephoneNumber);
        }
>>>>>>> 5f486fbd

        return $e;
    }
}<|MERGE_RESOLUTION|>--- conflicted
+++ resolved
@@ -6,7 +6,6 @@
 
 use DOMElement;
 use Exception;
-use InvalidArgumentException;
 use SAML2\Constants;
 use SAML2\Utils;
 use SAML2\XML\ExtendableAttributes;
@@ -118,7 +117,7 @@
         $surName = self::getStringElement($xml, 'SurName');
         $email = self::getStringElements($xml, 'EmailAddress');
         $telephone = self::getStringElements($xml, 'TelephoneNumber');
-        $extensions = Extensions::extractFromChildren($xml);
+        $extensions = Extensions::getChildrenOfClass($xml);
         Assert::maxCount($extensions, 1, 'Only one md:Extensions element is allowed.');
 
         return new self(
@@ -282,7 +281,7 @@
      * @param string $emailAddress
      * @return string
      */
-    private function removeEmailMailtoPrefix(string $emailAddress): string
+    protected function removeEmailMailtoPrefix(string $emailAddress): string
     {
         return preg_replace('/^mailto:/i', '', $emailAddress);
     }
@@ -290,100 +289,16 @@
     /**
      * Set the value of the EmailAddress-property
      *
-<<<<<<< HEAD
-     * @param string[] $emailAddresses
-=======
-     * @param string[] $emailAddress
-     * @return void
-     */
-    public function setEmailAddress(array $emailAddress): void
-    {
-        $this->EmailAddress = array_map([$this, 'removeEmailMailtoPrefix'], $emailAddress);
-    }
-
-    /**
-     * Add the value to the EmailAddress-property
-     *
-     * @param string $emailAddress
-     * @return void
-     */
-    public function addEmailAddress(string $emailAddress): void
-    {
-        $this->EmailAddress[] = $this->removeEmailMailtoPrefix($emailAddress);
-    }
-
-    /**
-     * Collect the value of the TelephoneNumber-property
-     *
-     * @return string[]
-     */
-    public function getTelephoneNumber(): array
-    {
-        return $this->TelephoneNumber;
-    }
-
-
-    /**
-     * Set the value of the TelephoneNumber-property
-     *
-     * @param string[] $telephoneNumber
-     * @return void
-     */
-    public function setTelephoneNumber(array $telephoneNumber): void
-    {
-        $this->TelephoneNumber = $telephoneNumber;
-    }
-
-
-    /**
-     * Add the value to the TelephoneNumber-property
-     *
-     * @param string $telephoneNumber
-     * @return void
-     */
-    public function addTelephoneNumber($telephoneNumber): void
-    {
-        $this->TelephoneNumber[] = $telephoneNumber;
-    }
-
-
-    /**
-     * Collect the value of the Extensions-property
-     *
-     * @return \SAML2\XML\Chunk[]
-     */
-    public function getExtensions(): array
-    {
-        return $this->Extensions;
-    }
-
-
-    /**
-     * Set the value of the Extensions-property
-     *
-     * @param array $extensions
-     * @return void
-     */
-    public function setExtensions(array $extensions): void
-    {
-        $this->Extensions = $extensions;
-    }
-
-
-    /**
-     * Add an Extension.
-     *
-     * @param \SAML2\XML\Chunk $extensions The Extensions
-     * @return void
->>>>>>> 5f486fbd
+     * @param string[]|null $emailAddresses
      */
     protected function setEmailAddresses(?array $emailAddresses): void
     {
         if ($emailAddresses === null) {
             return;
         }
-        Assert::allEmail($emailAddresses, 'Invalid email addresses found.');
-        $this->EmailAddresses = $emailAddresses;
+        $addresses = array_map([$this, 'removeEmailMailtoPrefix'], $emailAddresses);
+        Assert::allEmail($addresses, 'Invalid email addresses found.');
+        $this->EmailAddresses = $addresses;
     }
 
 
@@ -443,19 +358,14 @@
         if ($this->SurName !== null) {
             Utils::addString($e, Constants::NS_MD, 'md:SurName', $this->SurName);
         }
-<<<<<<< HEAD
-        Utils::addStrings($e, Constants::NS_MD, 'md:EmailAddress', false, $this->EmailAddresses);
-        Utils::addStrings($e, Constants::NS_MD, 'md:TelephoneNumber', false, $this->TelephoneNumbers);
-=======
-        if (!empty($this->EmailAddress)) {
+        if (!empty($this->EmailAddresses)) {
             /** @var array $addresses */
-            $addresses = preg_filter('/^/', 'mailto:', $this->EmailAddress);
+            $addresses = preg_filter('/^/', 'mailto:', $this->EmailAddresses);
             Utils::addStrings($e, Constants::NS_MD, 'md:EmailAddress', false, $addresses);
         }
-        if (!empty($this->TelephoneNumber)) {
-            Utils::addStrings($e, Constants::NS_MD, 'md:TelephoneNumber', false, $this->TelephoneNumber);
-        }
->>>>>>> 5f486fbd
+        if (!empty($this->TelephoneNumbers)) {
+            Utils::addStrings($e, Constants::NS_MD, 'md:TelephoneNumber', false, $this->TelephoneNumbers);
+        }
 
         return $e;
     }
