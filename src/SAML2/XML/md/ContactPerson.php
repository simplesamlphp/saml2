--- conflicted
+++ resolved
@@ -283,11 +283,7 @@
      * @return string
      * @throws \InvalidArgumentException if supplied email address is not valid
      */
-<<<<<<< HEAD
-    protected function removeEmailMailtoPrefix(string $emailAddress): string
-=======
     private function validateEmailAddress(string $emailAddress): string
->>>>>>> 8bfdc891
     {
         $address = preg_replace('/^mailto:/i', '', $emailAddress);
         if (filter_var($address, FILTER_VALIDATE_EMAIL) === FALSE) {
@@ -299,105 +295,16 @@
     /**
      * Set the value of the EmailAddress-property
      *
-<<<<<<< HEAD
      * @param string[]|null $emailAddresses
-=======
-     * @param string[] $emailAddress
-     * @return void
-     */
-    public function setEmailAddress(array $emailAddress): void
-    {
-        $this->EmailAddress = array_map([$this, 'validateEmailAddress'], $emailAddress);
-    }
-
-    /**
-     * Add the value to the EmailAddress-property
-     *
-     * @param string $emailAddress
-     * @return void
->>>>>>> 8bfdc891
      */
     protected function setEmailAddresses(?array $emailAddresses): void
     {
-<<<<<<< HEAD
         if ($emailAddresses === null) {
             return;
         }
         $addresses = array_map([$this, 'removeEmailMailtoPrefix'], $emailAddresses);
         Assert::allEmail($addresses, 'Invalid email addresses found.');
         $this->EmailAddresses = $addresses;
-=======
-        $this->EmailAddress[] = $this->validateEmailAddress($emailAddress);
-    }
-
-    /**
-     * Collect the value of the TelephoneNumber-property
-     *
-     * @return string[]
-     */
-    public function getTelephoneNumber(): array
-    {
-        return $this->TelephoneNumber;
-    }
-
-
-    /**
-     * Set the value of the TelephoneNumber-property
-     *
-     * @param string[] $telephoneNumber
-     * @return void
-     */
-    public function setTelephoneNumber(array $telephoneNumber): void
-    {
-        $this->TelephoneNumber = $telephoneNumber;
-    }
-
-
-    /**
-     * Add the value to the TelephoneNumber-property
-     *
-     * @param string $telephoneNumber
-     * @return void
-     */
-    public function addTelephoneNumber($telephoneNumber): void
-    {
-        $this->TelephoneNumber[] = $telephoneNumber;
-    }
-
-
-    /**
-     * Collect the value of the Extensions-property
-     *
-     * @return \SAML2\XML\Chunk[]
-     */
-    public function getExtensions(): array
-    {
-        return $this->Extensions;
-    }
-
-
-    /**
-     * Set the value of the Extensions-property
-     *
-     * @param array $extensions
-     * @return void
-     */
-    public function setExtensions(array $extensions): void
-    {
-        $this->Extensions = $extensions;
-    }
-
-
-    /**
-     * Add an Extension.
-     *
-     * @param \SAML2\XML\Chunk $extensions The Extensions
-     * @return void
-     */
-    public function addExtension(Chunk $extension): void
-    {
-        $this->Extensions[] = $extension;
->>>>>>> 8bfdc891
     }
 
 
