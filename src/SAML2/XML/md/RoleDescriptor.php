<?php

declare(strict_types=1);

namespace SAML2\XML\md;

use SAML2\Constants;
use SAML2\SignedElementHelper;
use SAML2\Utils;
use SAML2\XML\Chunk;

/**
 * Class representing SAML 2 RoleDescriptor element.
 *
 * @package SimpleSAMLphp
 */
class RoleDescriptor extends SignedElementHelper
{
    /**
     * The name of this descriptor element.
     *
     * @var string
     */
    private $elementName;

    /**
     * The ID of this element.
     *
     * @var string|null
     */
<<<<<<< HEAD
    private $ID = null;
=======
    private $ID;
>>>>>>> c537fe34

    /**
     * List of supported protocols.
     *
     * @var array
     */
    private $protocolSupportEnumeration = [];

    /**
     * Error URL for this role.
     *
     * @var string|null
     */
    private $errorURL = null;

    /**
     * Extensions on this element.
     *
     * Array of extension elements.
     *
     * @var array
     */
    private $Extensions = [];

    /**
     * KeyDescriptor elements.
     *
     * Array of \SAML2\XML\md\KeyDescriptor elements.
     *
     * @var \SAML2\XML\md\KeyDescriptor[]
     */
    private $KeyDescriptor = [];

    /**
     * Organization of this role.
     *
     * @var \SAML2\XML\md\Organization|null
     */
    private $Organization = null;

    /**
     * ContactPerson elements for this role.
     *
     * Array of \SAML2\XML\md\ContactPerson objects.
     *
     * @var \SAML2\XML\md\ContactPerson[]
     */
    private $ContactPerson = [];


    /**
     * Initialize a RoleDescriptor.
     *
     * @param string $elementName The name of this element.
     * @param \DOMElement|null $xml The XML element we should load.
     * @throws \Exception
     */
    protected function __construct(string $elementName, \DOMElement $xml = null)
    {
        parent::__construct($xml);
        $this->elementName = $elementName;

        if ($xml === null) {
            return;
        }

        if ($xml->hasAttribute('ID')) {
            $this->ID = $xml->getAttribute('ID');
        }
        if ($xml->hasAttribute('validUntil')) {
            $this->validUntil = Utils::xsDateTimeToTimestamp($xml->getAttribute('validUntil'));
        }
        if ($xml->hasAttribute('cacheDuration')) {
            $this->cacheDuration = $xml->getAttribute('cacheDuration');
        }

        if (!$xml->hasAttribute('protocolSupportEnumeration')) {
            throw new \Exception('Missing protocolSupportEnumeration attribute on '.$xml->localName);
        }
        $this->protocolSupportEnumeration = preg_split('/[\s]+/', $xml->getAttribute('protocolSupportEnumeration'));

        if ($xml->hasAttribute('errorURL')) {
            $this->errorURL = $xml->getAttribute('errorURL');
        }

        $this->Extensions = Extensions::getList($xml);

        foreach (Utils::xpQuery($xml, './saml_metadata:KeyDescriptor') as $kd) {
            /** @var \DOMElement $kd */
            $this->KeyDescriptor[] = new KeyDescriptor($kd);
        }

        $organization = Utils::xpQuery($xml, './saml_metadata:Organization');
        if (count($organization) > 1) {
            throw new \Exception('More than one Organization in the entity.');
        } elseif (!empty($organization)) {
            /** @var \DOMElement $organization[0] */
            $this->Organization = new Organization($organization[0]);
        }

        foreach (Utils::xpQuery($xml, './saml_metadata:ContactPerson') as $cp) {
            /** @var \DOMElement $cp */
            $this->ContactPerson[] = new ContactPerson($cp);
        }
    }


    /**
     * Collect the value of the ID property.
     *
     * @return string|null
     */
    public function getID()
    {
        return $this->ID;
    }


    /**
     * Set the value of the ID property.
     *
     * @param string|null $Id
     * @return void
     */
    public function setID(string $Id = null)
    {
        $this->ID = $Id;
    }


    /**
     * Collect the value of the validUntil-property
     * @return int|null
     */
    public function getValidUntil()
    {
        return $this->validUntil;
    }


    /**
     * Set the value of the validUntil-property
     * @param int|null $validUntil
     * @return void
     */
    public function setValidUntil(int $validUntil = null)
    {
        $this->validUntil = $validUntil;
    }


    /**
     * Collect the value of the cacheDuration-property
     * @return string|null
     */
    public function getCacheDuration()
    {
        return $this->cacheDuration;
    }


    /**
     * Set the value of the cacheDuration-property
     * @param string|null $cacheDuration
     * @return void
     */
    public function setCacheDuration(string $cacheDuration = null)
    {
        $this->cacheDuration = $cacheDuration;
    }


    /**
     * Collect the value of the Extensions property.
     *
     * @return \SAML2\XML\Chunk[]
     */
    public function getExtensions() : array
    {
        return $this->Extensions;
    }


    /**
     * Set the value of the Extensions property.
     *
     * @param array $extensions
     * @return void
     */
    public function setExtensions(array $extensions)
    {
        $this->Extensions = $extensions;
    }


    /**
     * Add an Extension.
     *
     * @param \SAML2\XML\Chunk $extensions The Extensions
     * @return void
     */
    public function addExtension(Extensions $extension)
    {
        $this->Extensions[] = $extension;
    }


    /**
     * Set the value of the errorURL property.
     *
     * @param string|null $errorURL
     * @return void
     */
    public function setErrorURL(string $errorURL = null)
    {
        if (!is_null($errorURL) && !filter_var($errorURL, FILTER_VALIDATE_URL)) {
            throw new \InvalidArgumentException('RoleDescriptor errorURL is not a valid URL.');
        }
        $this->errorURL = $errorURL;
    }


    /**
     * Collect the value of the errorURL property.
     *
     * @return string|null
     */
    public function getErrorURL()
    {
        return $this->errorURL;
    }


    /**
     * Collect the value of the ProtocolSupportEnumeration property.
     *
     * @return string[]
     */
    public function getProtocolSupportEnumeration() : array
    {
        return $this->protocolSupportEnumeration;
    }


    /**
     * Set the value of the ProtocolSupportEnumeration property.
     *
     * @param array $protocols
     * @return void
     */
    public function setProtocolSupportEnumeration(array $protocols)
    {
        $this->protocolSupportEnumeration = $protocols;
    }


    /**
     * Add the value to the ProtocolSupportEnumeration property.
     *
     * @param string $protocol
     * @return void
     */
    public function addProtocolSupportEnumeration(string $protocol)
    {
        $this->protocolSupportEnumeration[] = $protocol;
    }


    /**
     * Collect the value of the Organization property.
     *
     * @return \SAML2\XML\md\Organization|null
     */
    public function getOrganization()
    {
        return $this->Organization;
    }


    /**
     * Set the value of the Organization property.
     *
     * @param \SAML2\XML\md\Organization|null $organization
     * @return void
     */
    public function setOrganization(Organization $organization = null)
    {
        $this->Organization = $organization;
    }


    /**
     * Collect the value of the ContactPerson property.
     *
     * @return \SAML2\XML\md\ContactPerson[]
     */
    public function getContactPerson() : array
    {
        return $this->ContactPerson;
    }


    /**
     * Set the value of the ContactPerson property.
     *
     * @param array $contactPerson
     * @return void
     */
    public function setContactPerson(array $contactPerson)
    {
        $this->ContactPerson = $contactPerson;
    }


    /**
     * Add the value to the ContactPerson property.
     *
     * @param \SAML2\XML\md\ContactPerson $contactPerson
     * @return void
     */
    public function addContactPerson(ContactPerson $contactPerson)
    {
        $this->ContactPerson[] = $contactPerson;
    }


    /**
     * Collect the value of the KeyDescriptor property.
     *
     * @return \SAML2\XML\md\KeyDescriptor[]
     */
    public function getKeyDescriptor() : array
    {
        return $this->KeyDescriptor;
    }


    /**
     * Set the value of the KeyDescriptor property.
     *
     * @param array $keyDescriptor
     * @return void
     */
    public function setKeyDescriptor(array $keyDescriptor)
    {
        $this->KeyDescriptor = $keyDescriptor;
    }


    /**
     * Add the value to the KeyDescriptor property.
     *
     * @param \SAML2\XML\md\KeyDescriptor $keyDescriptor
     * @return void
     */
    public function addKeyDescriptor(KeyDescriptor $keyDescriptor)
    {
        $this->KeyDescriptor[] = $keyDescriptor;
    }


    /**
     * Add this RoleDescriptor to an EntityDescriptor.
     *
     * @param \DOMElement $parent The EntityDescriptor we should append this endpoint to.
     * @return \DOMElement
     */
    protected function toXML(\DOMElement $parent) : \DOMElement
    {
        $e = $parent->ownerDocument->createElementNS(Constants::NS_MD, $this->elementName);
        $parent->appendChild($e);

        if ($this->ID !== null) {
            $e->setAttribute('ID', $this->ID);
        }

        if ($this->validUntil !== null) {
            $e->setAttribute('validUntil', gmdate('Y-m-d\TH:i:s\Z', $this->validUntil));
        }

        if ($this->cacheDuration !== null) {
            $e->setAttribute('cacheDuration', $this->cacheDuration);
        }

        $e->setAttribute('protocolSupportEnumeration', implode(' ', $this->protocolSupportEnumeration));

        if ($this->errorURL !== null) {
            $e->setAttribute('errorURL', $this->errorURL);
        }

        Extensions::addList($e, $this->Extensions);

        foreach ($this->KeyDescriptor as $kd) {
            $kd->toXML($e);
        }

        if ($this->Organization !== null) {
            $this->Organization->toXML($e);
        }

        foreach ($this->ContactPerson as $cp) {
            $cp->toXML($e);
        }

        return $e;
    }
}<|MERGE_RESOLUTION|>--- conflicted
+++ resolved
@@ -28,11 +28,7 @@
      *
      * @var string|null
      */
-<<<<<<< HEAD
     private $ID = null;
-=======
-    private $ID;
->>>>>>> c537fe34
 
     /**
      * List of supported protocols.
