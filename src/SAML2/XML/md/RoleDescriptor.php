<?php

declare(strict_types=1);

namespace SAML2\XML\md;

use SAML2\Constants;
use SAML2\SignedElementHelper;
use SAML2\Utils;
use SAML2\XML\Chunk;

/**
 * Class representing SAML 2 RoleDescriptor element.
 *
 * @package SimpleSAMLphp
 */
class RoleDescriptor extends SignedElementHelper
{
    /**
     * The name of this descriptor element.
     *
     * @var string
     */
    private $elementName;

    /**
     * The ID of this element.
     *
     * @var string|null
     */
<<<<<<< HEAD
    private $ID;
=======
    public $ID = null;

    /**
     * How long this element is valid, as a unix timestamp.
     *
     * @var int|null
     */
    public $validUntil = null;

    /**
     * The length of time this element can be cached, as string.
     *
     * @var string|null
     */
    public $cacheDuration = null;
>>>>>>> d8096e74

    /**
     * List of supported protocols.
     *
     * @var array
     */
    private $protocolSupportEnumeration = [];

    /**
     * Error URL for this role.
     *
     * @var string|null
     */
<<<<<<< HEAD
    private $errorURL;
=======
    public $errorURL = null;
>>>>>>> d8096e74

    /**
     * Extensions on this element.
     *
     * Array of extension elements.
     *
     * @var array
     */
    private $Extensions = [];

    /**
     * KeyDescriptor elements.
     *
     * Array of \SAML2\XML\md\KeyDescriptor elements.
     *
     * @var \SAML2\XML\md\KeyDescriptor[]
     */
    private $KeyDescriptor = [];

    /**
     * Organization of this role.
     *
     * @var \SAML2\XML\md\Organization|null
     */
    private $Organization = null;

    /**
     * ContactPerson elements for this role.
     *
     * Array of \SAML2\XML\md\ContactPerson objects.
     *
     * @var \SAML2\XML\md\ContactPerson[]
     */
    private $ContactPerson = [];


    /**
     * Initialize a RoleDescriptor.
     *
     * @param string          $elementName The name of this element.
     * @param \DOMElement|null $xml         The XML element we should load.
     * @throws \Exception
     */
    protected function __construct(string $elementName, \DOMElement $xml = null)
    {
        parent::__construct($xml);
        $this->elementName = $elementName;

        if ($xml === null) {
            return;
        }

        if ($xml->hasAttribute('ID')) {
            $this->setID($xml->getAttribute('ID'));
        }
        if ($xml->hasAttribute('validUntil')) {
            $this->setValidUntil(Utils::xsDateTimeToTimestamp($xml->getAttribute('validUntil')));
        }
        if ($xml->hasAttribute('cacheDuration')) {
            $this->setCacheDuration($xml->getAttribute('cacheDuration'));
        }

        if (!$xml->hasAttribute('protocolSupportEnumeration')) {
            throw new \Exception('Missing protocolSupportEnumeration attribute on '.$xml->localName);
        }
        $this->setProtocolSupportEnumeration(preg_split('/[\s]+/', $xml->getAttribute('protocolSupportEnumeration')));

        if ($xml->hasAttribute('errorURL')) {
            $this->setErrorURL($xml->getAttribute('errorURL'));
        }

        $this->setExtensions(Extensions::getList($xml));

        foreach (Utils::xpQuery($xml, './saml_metadata:KeyDescriptor') as $kd) {
            $this->addKeyDescriptor(new KeyDescriptor($kd));
        }

        $organization = Utils::xpQuery($xml, './saml_metadata:Organization');
        if (count($organization) > 1) {
            throw new \Exception('More than one Organization in the entity.');
        } elseif (!empty($organization)) {
            $this->setOrganization(new Organization($organization[0]));
        }

        foreach (Utils::xpQuery($xml, './saml_metadata:ContactPerson') as $cp) {
            $this->addContactPerson(new ContactPerson($cp));
        }
    }


    /**
     * Collect the value of the ID-property
     * @return string|null
     */
    public function getID()
    {
        return $this->ID;
    }


    /**
     * Set the value of the ID-property
     * @param string|null $Id
     * @return void
     */
    public function setID(string $Id = null)
    {
        $this->ID = $Id;
    }


    /**
     * Collect the value of the validUntil-property
     * @return int|null
     */
    public function getValidUntil()
    {
        return $this->validUntil;
    }


    /**
     * Set the value of the validUntil-property
     * @param int|null $validUntil
     * @return void
     */
    public function setValidUntil(int $validUntil = null)
    {
        $this->validUntil = $validUntil;
    }


    /**
     * Collect the value of the cacheDuration-property
     * @return string|null
     */
    public function getCacheDuration()
    {
        return $this->cacheDuration;
    }


    /**
     * Set the value of the cacheDuration-property
     * @param string|null $cacheDuration
     * @return void
     */
    public function setCacheDuration(string $cacheDuration = null)
    {
        $this->cacheDuration = $cacheDuration;
    }


    /**
     * Collect the value of the Extensions-property
     * @return \SAML2\XML\Chunk[]
     */
    public function getExtensions() : array
    {
        return $this->Extensions;
    }


    /**
     * Set the value of the Extensions-property
     * @param array $extensions
     * @return void
     */
    public function setExtensions(array $extensions)
    {
        $this->Extensions = $extensions;
    }


    /**
     * Add an Extension.
     *
     * @param \SAML2\XML\Chunk $extensions The Extensions
     * @return void
     */
    public function addExtension(Extensions $extension)
    {
        $this->Extensions[] = $extension;
    }


    /**
     * Set the value of the errorURL-property
     * @param string|null $errorURL
     * @return void
     */
    public function setErrorURL(string $errorURL = null)
    {
        if (!is_null($errorURL) && !filter_var($errorURL, FILTER_VALIDATE_URL)) {
            throw new \InvalidArgumentException('RoleDescriptor errorURL is not a valid URL.');
        }
        $this->errorURL = $errorURL;
    }


    /**
     * Collect the value of the errorURL-property
     * @return string|null
     */
    public function getErrorURL()
    {
        return $this->errorURL;
    }


    /**
     * Collect the value of the ProtocolSupportEnumeration-property
     * @return string[]
     */
    public function getProtocolSupportEnumeration() : array
    {
        return $this->protocolSupportEnumeration;
    }


    /**
     * Set the value of the ProtocolSupportEnumeration-property
     * @param array $protocols
     * @return void
     */
    public function setProtocolSupportEnumeration(array $protocols)
    {
        $this->protocolSupportEnumeration = $protocols;
    }


    /**
     * Add the value to the ProtocolSupportEnumeration-property
     * @param string $protocol
     * @return void
     */
    public function addProtocolSupportEnumeration(string $protocol)
    {
        $this->protocolSupportEnumeration[] = $protocol;
    }


    /**
     * Collect the value of the Organization-property
     * @return \SAML2\XML\md\Organization|null
     */
    public function getOrganization()
    {
        return $this->Organization;
    }


    /**
     * Set the value of the Organization-property
     * @param \SAML2\XML\md\Organization|null $organization
     * @return void
     */
    public function setOrganization(Organization $organization = null)
    {
        $this->Organization = $organization;
    }


    /**
     * Collect the value of the ContactPerson-property
     * @return \SAML2\XML\md\ContactPerson[]
     */
    public function getContactPerson() : array
    {
        return $this->ContactPerson;
    }


    /**
     * Set the value of the ContactPerson-property
     * @param array $contactPerson
     * @return void
     */
    public function setContactPerson(array $contactPerson)
    {
        $this->ContactPerson = $contactPerson;
    }


    /**
     * Add the value to the ContactPerson-property
     * @param \SAML2\XML\md\ContactPerson $contactPerson
     * @return void
     */
    public function addContactPerson(ContactPerson $contactPerson)
    {
        $this->ContactPerson[] = $contactPerson;
    }


    /**
     * Collect the value of the KeyDescriptor-property
     * @return \SAML2\XML\md\KeyDescriptor[]
     */
    public function getKeyDescriptor() : array
    {
        return $this->KeyDescriptor;
    }


    /**
     * Set the value of the KeyDescriptor-property
     * @param array $keyDescriptor
     * @return void
     */
    public function setKeyDescriptor(array $keyDescriptor)
    {
        $this->KeyDescriptor = $keyDescriptor;
    }


    /**
     * Add the value to the KeyDescriptor-property
     * @param \SAML2\XML\md\KeyDescriptor $keyDescriptor
     * @return void
     */
    public function addKeyDescriptor(KeyDescriptor $keyDescriptor)
    {
        $this->KeyDescriptor[] = $keyDescriptor;
    }


    /**
     * Add this RoleDescriptor to an EntityDescriptor.
     *
     * @param \DOMElement $parent The EntityDescriptor we should append this endpoint to.
     * @return \DOMElement
     */
    protected function toXML(\DOMElement $parent) : \DOMElement
    {
        $e = $parent->ownerDocument->createElementNS(Constants::NS_MD, $this->elementName);
        $parent->appendChild($e);

        if ($this->getID() !== null) {
            $e->setAttribute('ID', $this->getID());
        }

        if ($this->getValidUntil() !== null) {
            $e->setAttribute('validUntil', gmdate('Y-m-d\TH:i:s\Z', $this->getValidUntil()));
        }

        if ($this->getCacheDuration() !== null) {
            $e->setAttribute('cacheDuration', $this->getCacheDuration());
        }

        $e->setAttribute('protocolSupportEnumeration', implode(' ', $this->getProtocolSupportEnumeration()));

        if ($this->getErrorURL() !== null) {
            $e->setAttribute('errorURL', $this->getErrorURL());
        }

        Extensions::addList($e, $this->getExtensions());

        foreach ($this->getKeyDescriptor() as $kd) {
            $kd->toXML($e);
        }

        if ($this->getOrganization() !== null) {
            $this->getOrganization()->toXML($e);
        }

        foreach ($this->getContactPerson() as $cp) {
            $cp->toXML($e);
        }

        return $e;
    }
}<|MERGE_RESOLUTION|>--- conflicted
+++ resolved
@@ -28,43 +28,21 @@
      *
      * @var string|null
      */
-<<<<<<< HEAD
     private $ID;
-=======
-    public $ID = null;
-
-    /**
-     * How long this element is valid, as a unix timestamp.
-     *
-     * @var int|null
-     */
-    public $validUntil = null;
-
-    /**
-     * The length of time this element can be cached, as string.
+
+    /**
+     * List of supported protocols.
+     *
+     * @var array
+     */
+    private $protocolSupportEnumeration = [];
+
+    /**
+     * Error URL for this role.
      *
      * @var string|null
      */
-    public $cacheDuration = null;
->>>>>>> d8096e74
-
-    /**
-     * List of supported protocols.
-     *
-     * @var array
-     */
-    private $protocolSupportEnumeration = [];
-
-    /**
-     * Error URL for this role.
-     *
-     * @var string|null
-     */
-<<<<<<< HEAD
-    private $errorURL;
-=======
-    public $errorURL = null;
->>>>>>> d8096e74
+    private $errorURL = null;
 
     /**
      * Extensions on this element.
