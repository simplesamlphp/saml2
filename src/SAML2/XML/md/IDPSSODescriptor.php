--- conflicted
+++ resolved
@@ -238,12 +238,8 @@
     /**
      * Set the NameIDMappingService endpoints
      *
-<<<<<<< HEAD
      * @param \SAML2\XML\md\NameIDMappingService[]|null $nameIDMappingServices
      * @return void
-=======
-     * @param array|null $nameIDMappingServices
->>>>>>> 52db3d6b
      */
     protected function setNameIDMappingServices(?array $nameIDMappingServices): void
     {
@@ -272,12 +268,8 @@
     /**
      * Set the AssertionIDRequestService endpoints
      *
-<<<<<<< HEAD
      * @param \SAML2\XML\md\AssertionIDRequestService[]|null $assertionIDRequestServices
      * @return void
-=======
-     * @param array $assertionIDRequestServices|null
->>>>>>> 52db3d6b
      */
     protected function setAssertionIDRequestService(?array $assertionIDRequestServices): void
     {
