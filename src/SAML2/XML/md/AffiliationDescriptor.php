<?php

declare(strict_types=1);

namespace SAML2\XML\md;

use Webmozart\Assert\Assert;

use SAML2\Constants;
use SAML2\SignedElementHelper;
use SAML2\Utils;

/**
 * Class representing SAML 2 AffiliationDescriptor element.
 *
 * @package SimpleSAMLphp
 */
class AffiliationDescriptor extends SignedElementHelper
{
    /**
     * The affiliationOwnerID.
     *
     * @var string
     */
    public $affiliationOwnerID = '';

    /**
     * The ID of this element.
     *
     * @var string|null
     */
<<<<<<< HEAD
    private $ID = null;
=======
    private $ID;
>>>>>>> c537fe34

    /**
     * Extensions on this element.
     *
     * Array of extension elements.
     *
     * @var array
     */
    private $Extensions = [];

    /**
     * The AffiliateMember(s).
     *
     * Array of entity ID strings.
     *
     * @var array
     */
    private $AffiliateMember = [];

    /**
     * KeyDescriptor elements.
     *
     * Array of \SAML2\XML\md\KeyDescriptor elements.
     *
     * @var \SAML2\XML\md\KeyDescriptor[]
     */
    private $KeyDescriptor = [];


    /**
     * Initialize a AffiliationDescriptor.
     *
     * @param \DOMElement|null $xml The XML element we should load.
     * @throws \Exception
     */
    public function __construct(\DOMElement $xml = null)
    {
        parent::__construct($xml);

        if ($xml === null) {
            return;
        }

        if (!$xml->hasAttribute('affiliationOwnerID')) {
            throw new \Exception('Missing affiliationOwnerID on AffiliationDescriptor.');
        }
        $this->setAffiliationOwnerID($xml->getAttribute('affiliationOwnerID'));

        if ($xml->hasAttribute('ID')) {
            $this->setID($xml->getAttribute('ID'));
        }

        if ($xml->hasAttribute('validUntil')) {
            $this->setValidUntil(Utils::xsDateTimeToTimestamp($xml->getAttribute('validUntil')));
        }

        if ($xml->hasAttribute('cacheDuration')) {
            $this->setCacheDuration($xml->getAttribute('cacheDuration'));
        }

        $this->setExtensions(Extensions::getList($xml));

        $this->setAffiliateMember(Utils::extractStrings($xml, Constants::NS_MD, 'AffiliateMember'));
        if (empty($this->AffiliateMember)) {
            throw new \Exception('Missing AffiliateMember in AffiliationDescriptor.');
        }

        /** @var \DOMElement $kd */
        foreach (Utils::xpQuery($xml, './saml_metadata:KeyDescriptor') as $kd) {
            $this->addKeyDescriptor(new KeyDescriptor($kd));
        }
    }


    /**
     * Collect the value of the affiliationOwnerId-property
     *
     * @return string
     */
    public function getAffiliationOwnerID() : string
    {
        return $this->affiliationOwnerID;
    }


    /**
     * Set the value of the affiliationOwnerId-property
     *
     * @param string $affiliationOwnerId
     * @return void
     */
    public function setAffiliationOwnerID(string $affiliationOwnerId)
    {
        $this->affiliationOwnerID = $affiliationOwnerId;
    }


    /**
     * Collect the value of the ID-property
     *
     * @return string|null
     */
    public function getID()
    {
        return $this->ID;
    }


    /**
     * Set the value of the ID-property
     *
     * @param string|null $Id
     * @return void
     */
    public function setID(string $Id = null)
    {
        $this->ID = $Id;
    }


    /**
     * Collect the value of the Extensions-property
     *
     * @return \SAML2\XML\Chunk[]
     */
    public function getExtensions() : array
    {
        return $this->Extensions;
    }


    /**
     * Set the value of the Extensions-property
     *
     * @param array $extensions
     * @return void
     */
    public function setExtensions(array $extensions)
    {
        $this->Extensions = $extensions;
    }


    /**
     * Add an Extension.
     *
     * @param Extensions $extensions The Extensions
     * @return void
     */
    public function addExtension(Extensions $extension)
    {
        $this->Extensions[] = $extension;
    }


    /**
     * Collect the value of the AffiliateMember-property
     *
     * @return array
     */
    public function getAffiliateMember() : array
    {
        return $this->AffiliateMember;
    }


    /**
     * Set the value of the AffiliateMember-property
     *
     * @param array $affiliateMember
     * @return void
     */
    public function setAffiliateMember(array $affiliateMember)
    {
        $this->AffiliateMember = $affiliateMember;
    }


    /**
     * Collect the value of the KeyDescriptor-property
     *
     * @return \SAML2\XML\md\KeyDescriptor[]
     */
    public function getKeyDescriptor() : array
    {
        return $this->KeyDescriptor;
    }


    /**
     * Set the value of the KeyDescriptor-property
     *
     * @param array $keyDescriptor
     * @return void
     */
    public function setKeyDescriptor(array $keyDescriptor)
    {
        $this->KeyDescriptor = $keyDescriptor;
    }


    /**
     * Add the value to the KeyDescriptor-property
     *
     * @param \SAML2\XML\md\KeyDescriptor $keyDescriptor
     * @return void
     */
    public function addKeyDescriptor(KeyDescriptor $keyDescriptor)
    {
        $this->KeyDescriptor[] = $keyDescriptor;
    }


    /**
     * Add this AffiliationDescriptor to an EntityDescriptor.
     *
     * @param \DOMElement $parent The EntityDescriptor we should append this endpoint to.
     * @return \DOMElement
     */
    public function toXML(\DOMElement $parent) : \DOMElement
    {
        Assert::notEmpty($this->AffiliateMember);

        $e = $parent->ownerDocument->createElementNS(Constants::NS_MD, 'md:AffiliationDescriptor');
        $parent->appendChild($e);

        $e->setAttribute('affiliationOwnerID', $this->affiliationOwnerID);

        if ($this->ID !== null) {
            $e->setAttribute('ID', $this->ID);
        }

        if ($this->validUntil !== null) {
            $e->setAttribute('validUntil', gmdate('Y-m-d\TH:i:s\Z', $this->validUntil));
        }

        if ($this->cacheDuration !== null) {
            $e->setAttribute('cacheDuration', $this->cacheDuration);
        }

        Extensions::addList($e, $this->Extensions);

        Utils::addStrings($e, Constants::NS_MD, 'md:AffiliateMember', false, $this->AffiliateMember);

        foreach ($this->KeyDescriptor as $kd) {
            $kd->toXML($e);
        }

        $this->signElement($e, $e->firstChild);

        return $e;
    }
}<|MERGE_RESOLUTION|>--- conflicted
+++ resolved
@@ -29,11 +29,7 @@
      *
      * @var string|null
      */
-<<<<<<< HEAD
     private $ID = null;
-=======
-    private $ID;
->>>>>>> c537fe34
 
     /**
      * Extensions on this element.
