--- conflicted
+++ resolved
@@ -20,7 +20,6 @@
     /**
      * The entityID this EntityDescriptor represents.
      *
-<<<<<<< HEAD
      * @var string|null
      */
     private $entityID = null;
@@ -31,18 +30,6 @@
      * @var string|null
      */
     private $ID = null;
-=======
-     * @var string
-     */
-    private $entityID;
-
-    /**
-     * The ID of this element.
-     *
-     * @var string|null
-     */
-    private $ID;
->>>>>>> c537fe34
 
     /**
      * Extensions on this element.
