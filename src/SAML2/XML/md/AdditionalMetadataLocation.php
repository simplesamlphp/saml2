--- conflicted
+++ resolved
@@ -29,7 +29,6 @@
      * @var string
      */
     protected $location;
-<<<<<<< HEAD
 
 
     /**
@@ -44,14 +43,11 @@
         $this->setNamespace($namespace);
         $this->setLocation($location);
     }
-=======
->>>>>>> b93b635c
 
 
     /**
      * Create a new instance of AdditionalMetadataLocation
      *
-<<<<<<< HEAD
      * @param \DOMElement $xml The XML element we should load.
      * @return self
      * @throws \Exception
@@ -61,17 +57,7 @@
     {
         Assert::same($xml->localName, 'AdditionalMetadataLocation');
         Assert::same($xml->namespaceURI, AdditionalMetadataLocation::NS);
-=======
-     * @param string $namespace
-     * @param string $location
-     * @throws InvalidArgumentException
-     */
-    public function __construct(string $namespace, string $location)
-    {
-        $this->setNamespace($namespace);
-        $this->setLocation($location);
     }
->>>>>>> b93b635c
 
 
     /**
@@ -130,11 +116,7 @@
      * Set the value of the location-property
      *
      * @param string $location
-<<<<<<< HEAD
      * @throws \InvalidArgumentException
-=======
-     * @throws InvalidArgumentException
->>>>>>> b93b635c
      */
     protected function setLocation(string $location): void
     {
@@ -146,13 +128,8 @@
     /**
      * Convert this AdditionalMetadataLocation to XML.
      *
-<<<<<<< HEAD
      * @param \DOMElement|null $parent The element we should append to.
      * @return \DOMElement This AdditionalMetadataLocation-element.
-=======
-     * @param  DOMElement $parent The element we should append to.
-     * @return DOMElement This AdditionalMetadataLocation-element.
->>>>>>> b93b635c
      */
     public function toXML(DOMElement $parent = null): DOMElement
     {
