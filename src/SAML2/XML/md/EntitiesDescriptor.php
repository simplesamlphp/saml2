<?php

declare(strict_types=1);

namespace SAML2\XML\md;

use Webmozart\Assert\Assert;

use SAML2\Constants;
use SAML2\DOMDocumentFactory;
use SAML2\SignedElementHelper;
use SAML2\Utils;
use SAML2\XML\Chunk;

/**
 * Class representing SAML 2 EntitiesDescriptor element.
 *
 * @package SimpleSAMLphp
 */
class EntitiesDescriptor extends SignedElementHelper
{
    /**
     * The ID of this element.
     *
     * @var string|null
     */
<<<<<<< HEAD
    private $ID;
=======
    public $ID = null;

    /**
     * How long this element is valid, as a unix timestamp.
     *
     * @var int|null
     */
    public $validUntil;

    /**
     * The length of time this element can be cached, as string.
     *
     * @var string|null
     */
    public $cacheDuration;
>>>>>>> d8096e74

    /**
     * The name of this entity collection.
     *
     * @var string|null
     */
<<<<<<< HEAD
    private $Name;
=======
    public $Name = null;
>>>>>>> d8096e74

    /**
     * Extensions on this element.
     *
     * Array of extension elements.
     *
     * @var array
     */
    private $Extensions = [];

    /**
     * Child EntityDescriptor and EntitiesDescriptor elements.
     *
     * @var (\SAML2\XML\md\EntityDescriptor|\SAML2\XML\md\EntitiesDescriptor)[]
     */
    private $children = [];


    /**
     * Initialize an EntitiesDescriptor.
     *
     * @param \DOMElement|null $xml The XML element we should load.
     */
    public function __construct(\DOMElement $xml = null)
    {
        parent::__construct($xml);

        if ($xml === null) {
            return;
        }

        if ($xml->hasAttribute('ID')) {
            $this->setID($xml->getAttribute('ID'));
        }
        if ($xml->hasAttribute('validUntil')) {
            $this->setValidUntil(Utils::xsDateTimeToTimestamp($xml->getAttribute('validUntil')));
        }
        if ($xml->hasAttribute('cacheDuration')) {
            $this->setCacheDuration($xml->getAttribute('cacheDuration'));
        }
        if ($xml->hasAttribute('Name')) {
            $this->setName($xml->getAttribute('Name'));
        }

        $this->setExtensions(Extensions::getList($xml));

        foreach (Utils::xpQuery($xml, './saml_metadata:EntityDescriptor|./saml_metadata:EntitiesDescriptor') as $node) {
            if ($node->localName === 'EntityDescriptor') {
                $this->children[] = new EntityDescriptor($node);
            } else {
                $this->children[] = new EntitiesDescriptor($node);
            }
        }
    }


    /**
     * Collect the value of the Name-property
     * @return string|null
     */
    public function getName()
    {
        return $this->Name;
    }


    /**
     * Set the value of the Name-property
     * @param string|null $name
     * @return void
     */
    public function setName(string $name = null)
    {
        $this->Name = $name;
    }


    /**
     * Collect the value of the ID-property
     * @return string|null
     */
    public function getID()
    {
        return $this->ID;
    }


    /**
     * Set the value of the ID-property
     * @param string|null $Id
     * @return void
     */
    public function setID(string $Id = null)
    {
        $this->ID = $Id;
    }


    /**
     * Collect the value of the validUntil-property
     * @return int|null
     */
    public function getValidUntil()
    {
        return $this->validUntil;
    }


    /**
     * Set the value of the validUntil-property
     * @param int|null $validUntil
     * @return void
     */
    public function setValidUntil(int $validUntil = null)
    {
        $this->validUntil = $validUntil;
    }


    /**
     * Collect the value of the cacheDuration-property
     * @return string|null
     */
    public function getCacheDuration()
    {
        return $this->cacheDuration;
    }


    /**
     * Set the value of the cacheDuration-property
     * @param string|null $cacheDuration
     * @return void
     */
    public function setCacheDuration(string $cacheDuration = null)
    {
        $this->cacheDuration = $cacheDuration;
    }


    /**
     * Collect the value of the Extensions-property
     * @return \SAML2\XML\Chunk[]
     */
    public function getExtensions() : array
    {
        return $this->Extensions;
    }


    /**
     * Set the value of the Extensions-property
     * @param array $extensions
     * @return void
     */
    public function setExtensions(array $extensions)
    {
        $this->Extensions = $extensions;
    }


    /**
     * Add an Extension.
     *
     * @param \SAML2\XML\Chunk $extensions The Extensions
     * @return void
     */
    public function addExtension(Extensions $extension)
    {
        $this->Extensions[] = $extension;
    }


    /**
     * Collect the value of the children-property
     * @return (\SAML2\XML\md\EntityDescriptor|\SAML2\XML\md\EntitiesDescriptor)[]
     */
    public function getChildren() : array
    {
        return $this->children;
    }


    /**
     * Set the value of the childen-property
     * @param array $children
     * @return void
     */
    public function setChildren(array $children)
    {
        $this->children = $children;
    }


    /**
     * Add the value to the children-property
     * @param \SAML2\XML\md\EntityDescriptor|\SAML2\XML\md\EntitiesDescriptor $child
     * @return void
     */
    public function addChildren($child)
    {
        Assert::isInstanceOfAny($child, [EntityDescriptor::class, EntitiesDescriptor::class]);
        $this->children[] = $child;
    }


    /**
     * Convert this EntitiesDescriptor to XML.
     *
     * @param \DOMElement|null $parent The EntitiesDescriptor we should append this EntitiesDescriptor to.
     * @return \DOMElement
     */
    public function toXML(\DOMElement $parent = null) : \DOMElement
    {
        if ($parent === null) {
            $doc = DOMDocumentFactory::create();
            $e = $doc->createElementNS(Constants::NS_MD, 'md:EntitiesDescriptor');
            $doc->appendChild($e);
        } else {
            $e = $parent->ownerDocument->createElementNS(Constants::NS_MD, 'md:EntitiesDescriptor');
            $parent->appendChild($e);
        }

        if ($this->getID() !== null) {
            $e->setAttribute('ID', $this->getID());
        }

        if ($this->getValidUntil() !== null) {
            $e->setAttribute('validUntil', gmdate('Y-m-d\TH:i:s\Z', $this->getValidUntil()));
        }

        if ($this->getCacheDuration() !== null) {
            $e->setAttribute('cacheDuration', $this->getCacheDuration());
        }

        if ($this->getName() !== null) {
            $e->setAttribute('Name', $this->getName());
        }

        Extensions::addList($e, $this->getExtensions());

        /** @var \SAML2\XML\md\EntityDescriptor|\SAML2\XML\md\EntitiesDescriptor $node */
        foreach ($this->getChildren() as $node) {
            $node->toXML($e);
        }

        $this->signElement($e, $e->firstChild);

        return $e;
    }
}<|MERGE_RESOLUTION|>--- conflicted
+++ resolved
@@ -24,36 +24,14 @@
      *
      * @var string|null
      */
-<<<<<<< HEAD
     private $ID;
-=======
-    public $ID = null;
-
-    /**
-     * How long this element is valid, as a unix timestamp.
-     *
-     * @var int|null
-     */
-    public $validUntil;
-
-    /**
-     * The length of time this element can be cached, as string.
+
+    /**
+     * The name of this entity collection.
      *
      * @var string|null
      */
-    public $cacheDuration;
->>>>>>> d8096e74
-
-    /**
-     * The name of this entity collection.
-     *
-     * @var string|null
-     */
-<<<<<<< HEAD
-    private $Name;
-=======
     public $Name = null;
->>>>>>> d8096e74
 
     /**
      * Extensions on this element.
