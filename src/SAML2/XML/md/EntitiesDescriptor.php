<?php

declare(strict_types=1);

namespace SAML2\XML\md;

use DOMElement;
<<<<<<< HEAD
=======
use SAML2\DOMDocumentFactory;
>>>>>>> b93b635c
use SAML2\Utils;
use Webmozart\Assert\Assert;

/**
 * Class representing SAML 2 EntitiesDescriptor element.
 *
 * @package SimpleSAMLphp
 */
final class EntitiesDescriptor extends AbstractMetadataDocument
{
    /**
     * The name of this entity collection.
     *
     * @var string|null
     */
    protected $Name = null;

    /** @var \SAML2\XML\md\EntityDescriptor[] */
    protected $entityDescriptors = [];

    /** @var \SAML2\XML\md\EntitiesDescriptor[] */
    protected $entitiesDescriptors = [];


    /**
     * EntitiesDescriptor constructor.
     *
     * @param string|null $name
     * @param \SAML2\XML\md\EntityDescriptor[]|null $entityDescriptors
     * @param \SAML2\XML\md\EntitiesDescriptor[]|null $entitiesDescriptors
     * @param string|null $ID
     * @param int|null $validUntil
     * @param string|null $cacheDuration
     * @param \SAML2\XML\md\Extensions|null $extensions
     */
    public function __construct(
        ?string $name = null,
        ?array $entityDescriptors = null,
        ?array $entitiesDescriptors = null,
        ?string $ID = null,
        ?int $validUntil = null,
        ?string $cacheDuration = null,
        ?Extensions $extensions = null
    ) {
        Assert::true(
            !empty($entitiesDescriptors) || !empty($entityDescriptors),
            'At least one md:EntityDescriptor or md:EntitiesDescriptor element is required.'
        );
<<<<<<< HEAD
        Assert::false(
            is_null($validUntil) && is_null($cacheDuration),
            'You need either validUntil or cacheDuration set'
        );
=======
        parent::__construct($ID, $validUntil, $cacheDuration, $extensions);
        $this->setName($name);
        $this->setEntityDescriptors($entityDescriptors);
        $this->setEntitiesDescriptors($entitiesDescriptors);
    }
>>>>>>> b93b635c

        parent::__construct($ID, $validUntil, $cacheDuration, $extensions);

<<<<<<< HEAD
        $this->setName($name);
        $this->setEntityDescriptors($entityDescriptors);
        $this->setEntitiesDescriptors($entitiesDescriptors);
    }


    /**
     * Initialize an EntitiesDescriptor from an existing XML document.
     *
     * @param \DOMElement $xml The XML element we should load.
     * @return \SAML2\XML\md\EntitiesDescriptor
     * @throws \Exception
     */
    public static function fromXML(DOMElement $xml): object
    {
        Assert::same($xml->localName, 'EntitiesDescriptor');
        Assert::same($xml->namespaceURI, EntitiesDescriptor::NS);

        $validUntil = self::getAttribute($xml, 'validUntil', null);
        $orgs = Organization::getChildrenOfClass($xml);
        Assert::maxCount($orgs, 1, 'More than one Organization found in this descriptor');

        $extensions = Extensions::getChildrenOfClass($xml);
        Assert::maxCount($extensions, 1, 'Only one md:Extensions element is allowed.');

        return new self(
            self::getAttribute($xml, 'Name'),
            EntityDescriptor::getChildrenOfClass($xml),
            EntitiesDescriptor::getChildrenOfClass($xml),
            self::getAttribute($xml, 'ID', null),
            $validUntil !== null ? Utils::xsDateTimeToTimestamp($validUntil) : null,
            self::getAttribute($xml, 'cacheDuration', null),
            !empty($extensions) ? $extensions[0] : null
        );
    }


    /**
     * Get the EntitiesDescriptor children objects
     *
     * @return \SAML2\XML\md\EntitiesDescriptor[]
     */
    public function getEntitiesDescriptors(): array
    {
        return $this->entitiesDescriptors;
    }


    /**
     * Set the EntitiesDescriptor children objects
     *
     * @param \SAML2\XML\md\EntitiesDescriptor[]|null $entitiesDescriptors
     */
    protected function setEntitiesDescriptors(?array $entitiesDescriptors): void
    {
        if ($entitiesDescriptors === null) {
            return;
        }
        Assert::allIsInstanceOf($entitiesDescriptors, EntitiesDescriptor::class);
        $this->entitiesDescriptors = $entitiesDescriptors;
    }


    /**
     * Get the EntityDescriptor children objects
     *
     * @return \SAML2\XML\md\EntityDescriptor[]
     */
    public function getEntityDescriptors(): array
    {
        return $this->entityDescriptors;
=======
    /**
     * Get the EntitiesDescriptor children objects
     *
     * @return \SAML2\XML\md\EntitiesDescriptor[]
     */
    public function getEntitiesDescriptors(): array
    {
        return $this->entitiesDescriptors;
    }


    /**
     * Set the EntitiesDescriptor children objects
     *
     * @param \SAML2\XML\md\EntitiesDescriptor[]|null $entitiesDescriptors
     */
    protected function setEntitiesDescriptors(?array $entitiesDescriptors): void
    {
        if ($entitiesDescriptors === null) {
            return;
        }
        Assert::allIsInstanceOf($entitiesDescriptors, EntitiesDescriptor::class);
        $this->entitiesDescriptors = $entitiesDescriptors;
    }


    /**
     * Get the EntityDescriptor children objects
     *
     * @return \SAML2\XML\md\EntityDescriptor[]
     */
    public function getEntityDescriptors(): array
    {
        return $this->entityDescriptors;
    }


    /**
     * Set the EntityDescriptor children objects
     *
     * @param \SAML2\XML\md\EntityDescriptor[]|null $entityDescriptors
     */
    protected function setEntityDescriptors(?array $entityDescriptors): void
    {
        if ($entityDescriptors === null) {
            return;
        }
        Assert::allIsInstanceOf($entityDescriptors, EntityDescriptor::class);
        $this->entityDescriptors = $entityDescriptors;
>>>>>>> b93b635c
    }



    /**
<<<<<<< HEAD
     * Set the EntityDescriptor children objects
     *
     * @param \SAML2\XML\md\EntityDescriptor[]|null $entityDescriptors
     */
    protected function setEntityDescriptors(?array $entityDescriptors): void
    {
        if ($entityDescriptors === null) {
            return;
        }
        Assert::allIsInstanceOf($entityDescriptors, EntityDescriptor::class);
        $this->entityDescriptors = $entityDescriptors;
=======
     * Collect the value of the Name property.
     *
     * @return string|null
     */
    public function getName(): ?string
    {
        return $this->Name;
>>>>>>> b93b635c
    }



    /**
<<<<<<< HEAD
     * Collect the value of the Name property.
     *
     * @return string|null
     */
    public function getName(): ?string
    {
        return $this->Name;
    }


    /**
     * Set the value of the Name property.
     *
     * @param string|null $name
     */
    protected function setName(?string $name = null): void
    {
        if ($name === null) {
            return;
        }
        Assert::notEmpty($name, 'Cannot assign an empty name to an md:EntitiesDescriptor.');
        $this->Name = $name;
    }
=======
     * Set the value of the Name property.
     *
     * @param string|null $name
     */
    protected function setName(?string $name = null): void
    {
        if ($name === null) {
            return;
        }
        Assert::notEmpty($name, 'Cannot assign an empty name to an md:EntitiesDescriptor.');
        $this->Name = $name;
    }


    /**
     * Initialize an EntitiesDescriptor from an existing XML document.
     *
     * @param \DOMElement $xml The XML element we should load.
     * @return \SAML2\XML\md\EntitiesDescriptor
     * @throws \Exception
     */
    public static function fromXML(DOMElement $xml): object
    {
        $validUntil = self::getAttribute($xml, 'validUntil', null);
        $orgs = Organization::getChildrenOfClass($xml);
        Assert::maxCount($orgs, 1, 'More than one Organization found in this descriptor');
>>>>>>> b93b635c

        $extensions = Extensions::getChildrenOfClass($xml);
        Assert::maxCount($extensions, 1, 'Only one md:Extensions element is allowed.');

<<<<<<< HEAD
=======
        return new self(
            self::getAttribute($xml, 'Name'),
            EntityDescriptor::getChildrenOfClass($xml),
            EntitiesDescriptor::getChildrenOfClass($xml),
            self::getAttribute($xml, 'ID', null),
            $validUntil !== null ? Utils::xsDateTimeToTimestamp($validUntil) : null,
            self::getAttribute($xml, 'cacheDuration', null),
            !empty($extensions) ? $extensions[0] : null
        );
    }
>>>>>>> b93b635c


    /**
     * Convert this EntitiesDescriptor to XML.
     *
     * @param \DOMElement|null $parent The EntitiesDescriptor we should append this EntitiesDescriptor to.
     * @return \DOMElement
     */
    public function toXML(DOMElement $parent = null): DOMElement
    {
        $e = parent::toXML($parent);

        if ($this->Name !== null) {
            $e->setAttribute('Name', $this->Name);
        }

        foreach ($this->entitiesDescriptors as $entitiesDescriptor) {
            $entitiesDescriptor->toXML($e);
        }

        foreach ($this->entityDescriptors as $entityDescriptor) {
            $entityDescriptor->toXML($e);
        }

        $this->signElement($e, $e->firstChild);

        return $e;
    }
}<|MERGE_RESOLUTION|>--- conflicted
+++ resolved
@@ -5,10 +5,6 @@
 namespace SAML2\XML\md;
 
 use DOMElement;
-<<<<<<< HEAD
-=======
-use SAML2\DOMDocumentFactory;
->>>>>>> b93b635c
 use SAML2\Utils;
 use Webmozart\Assert\Assert;
 
@@ -57,22 +53,13 @@
             !empty($entitiesDescriptors) || !empty($entityDescriptors),
             'At least one md:EntityDescriptor or md:EntitiesDescriptor element is required.'
         );
-<<<<<<< HEAD
         Assert::false(
             is_null($validUntil) && is_null($cacheDuration),
             'You need either validUntil or cacheDuration set'
         );
-=======
+
         parent::__construct($ID, $validUntil, $cacheDuration, $extensions);
-        $this->setName($name);
-        $this->setEntityDescriptors($entityDescriptors);
-        $this->setEntitiesDescriptors($entitiesDescriptors);
-    }
->>>>>>> b93b635c
-
-        parent::__construct($ID, $validUntil, $cacheDuration, $extensions);
-
-<<<<<<< HEAD
+
         $this->setName($name);
         $this->setEntityDescriptors($entityDescriptors);
         $this->setEntitiesDescriptors($entitiesDescriptors);
@@ -144,42 +131,8 @@
     public function getEntityDescriptors(): array
     {
         return $this->entityDescriptors;
-=======
-    /**
-     * Get the EntitiesDescriptor children objects
-     *
-     * @return \SAML2\XML\md\EntitiesDescriptor[]
-     */
-    public function getEntitiesDescriptors(): array
-    {
-        return $this->entitiesDescriptors;
-    }
-
-
-    /**
-     * Set the EntitiesDescriptor children objects
-     *
-     * @param \SAML2\XML\md\EntitiesDescriptor[]|null $entitiesDescriptors
-     */
-    protected function setEntitiesDescriptors(?array $entitiesDescriptors): void
-    {
-        if ($entitiesDescriptors === null) {
-            return;
-        }
-        Assert::allIsInstanceOf($entitiesDescriptors, EntitiesDescriptor::class);
-        $this->entitiesDescriptors = $entitiesDescriptors;
-    }
-
-
-    /**
-     * Get the EntityDescriptor children objects
-     *
-     * @return \SAML2\XML\md\EntityDescriptor[]
-     */
-    public function getEntityDescriptors(): array
-    {
-        return $this->entityDescriptors;
-    }
+    }
+
 
 
     /**
@@ -194,39 +147,11 @@
         }
         Assert::allIsInstanceOf($entityDescriptors, EntityDescriptor::class);
         $this->entityDescriptors = $entityDescriptors;
->>>>>>> b93b635c
-    }
-
-
-
-    /**
-<<<<<<< HEAD
-     * Set the EntityDescriptor children objects
-     *
-     * @param \SAML2\XML\md\EntityDescriptor[]|null $entityDescriptors
-     */
-    protected function setEntityDescriptors(?array $entityDescriptors): void
-    {
-        if ($entityDescriptors === null) {
-            return;
-        }
-        Assert::allIsInstanceOf($entityDescriptors, EntityDescriptor::class);
-        $this->entityDescriptors = $entityDescriptors;
-=======
-     * Collect the value of the Name property.
-     *
-     * @return string|null
-     */
-    public function getName(): ?string
-    {
-        return $this->Name;
->>>>>>> b93b635c
-    }
-
-
-
-    /**
-<<<<<<< HEAD
+    }
+
+
+
+    /**
      * Collect the value of the Name property.
      *
      * @return string|null
@@ -250,51 +175,6 @@
         Assert::notEmpty($name, 'Cannot assign an empty name to an md:EntitiesDescriptor.');
         $this->Name = $name;
     }
-=======
-     * Set the value of the Name property.
-     *
-     * @param string|null $name
-     */
-    protected function setName(?string $name = null): void
-    {
-        if ($name === null) {
-            return;
-        }
-        Assert::notEmpty($name, 'Cannot assign an empty name to an md:EntitiesDescriptor.');
-        $this->Name = $name;
-    }
-
-
-    /**
-     * Initialize an EntitiesDescriptor from an existing XML document.
-     *
-     * @param \DOMElement $xml The XML element we should load.
-     * @return \SAML2\XML\md\EntitiesDescriptor
-     * @throws \Exception
-     */
-    public static function fromXML(DOMElement $xml): object
-    {
-        $validUntil = self::getAttribute($xml, 'validUntil', null);
-        $orgs = Organization::getChildrenOfClass($xml);
-        Assert::maxCount($orgs, 1, 'More than one Organization found in this descriptor');
->>>>>>> b93b635c
-
-        $extensions = Extensions::getChildrenOfClass($xml);
-        Assert::maxCount($extensions, 1, 'Only one md:Extensions element is allowed.');
-
-<<<<<<< HEAD
-=======
-        return new self(
-            self::getAttribute($xml, 'Name'),
-            EntityDescriptor::getChildrenOfClass($xml),
-            EntitiesDescriptor::getChildrenOfClass($xml),
-            self::getAttribute($xml, 'ID', null),
-            $validUntil !== null ? Utils::xsDateTimeToTimestamp($validUntil) : null,
-            self::getAttribute($xml, 'cacheDuration', null),
-            !empty($extensions) ? $extensions[0] : null
-        );
-    }
->>>>>>> b93b635c
 
 
     /**
