--- conflicted
+++ resolved
@@ -32,11 +32,7 @@
      *
      * @var \SAML2\XML\ds\KeyInfo|null
      */
-<<<<<<< HEAD
     private $KeyInfo = null;
-=======
-    private $KeyInfo;
->>>>>>> c537fe34
 
     /**
      * Supported EncryptionMethods.
