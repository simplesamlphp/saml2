<?php

declare(strict_types=1);

namespace SAML2\XML\md;

use DOMElement;
use Exception;
use SAML2\Utils;
use SAML2\XML\Chunk;
use SAML2\XML\ds\KeyInfo;
use Webmozart\Assert\Assert;

/**
 * Class representing a KeyDescriptor element.
 *
 * @package simplesamlphp/saml2
 */
final class KeyDescriptor extends AbstractMdElement
{
    /**
     * What this key can be used for.
     *
     * One of 'encryption', 'signing' or null.
     *
     * @var string|null
     */
    protected $use = null;

    /**
     * The KeyInfo for this key.
     *
     * @var \SAML2\XML\ds\KeyInfo
     */
    protected $KeyInfo;

    /**
     * Supported EncryptionMethods.
     *
     * @var \SAML2\XML\md\EncryptionMethod[]
<<<<<<< HEAD
     */
    protected $EncryptionMethods = [];
=======
     */
    protected $EncryptionMethods = [];


    /**
     * KeyDescriptor constructor.
     *
     * @param \SAML2\XML\ds\KeyInfo     $keyInfo
     * @param string|null $use
     * @param \SAML2\XML\md\EncryptionMethod[]|null  $encryptionMethod
     * @throws \InvalidArgumentException
     */
    public function __construct(
        KeyInfo $keyInfo,
        ?string $use = null,
        ?array $encryptionMethod = null
    ) {
        $this->KeyInfo = $keyInfo;
        $this->setUse($use);
        $this->setEncryptionMethods($encryptionMethod);
    }
>>>>>>> b93b635c


    /**
     * KeyDescriptor constructor.
     *
<<<<<<< HEAD
     * @param \SAML2\XML\ds\KeyInfo     $keyInfo
     * @param string|null $use
     * @param \SAML2\XML\md\EncryptionMethod[]|null  $encryptionMethod
     * @throws \InvalidArgumentException
     */
    public function __construct(
        KeyInfo $keyInfo,
        ?string $use = null,
        ?array $encryptionMethod = null
    ) {
        $this->setKeyInfo($keyInfo);
        $this->setUse($use);
        $this->setEncryptionMethods($encryptionMethod);
=======
     * @param \DOMElement $xml The XML element we should load.
     * @return \SAML2\XML\md\KeyDescriptor
     * @throws \Exception
     */
    public static function fromXML(DOMElement $xml): object
    {
        $use = null;
        if ($xml->hasAttribute('use')) {
            $use = $xml->getAttribute('use');
        }

        $keyInfo = Utils::xpQuery($xml, './ds:KeyInfo');
        if (count($keyInfo) > 1) {
            throw new Exception('More than one ds:KeyInfo in the KeyDescriptor.');
        } elseif (empty($keyInfo)) {
            throw new Exception('No ds:KeyInfo in the KeyDescriptor.');
        }
        /**
         * @var \DOMElement $keyInfo[0]
         * @var \SAML2\XML\ds\KeyInfo $keyInfo
         */
        $keyInfo = KeyInfo::fromXML($keyInfo[0]);

        $encmethod = [];
        /** @var \DOMElement $em */
        foreach (Utils::xpQuery($xml, './saml_metadata:EncryptionMethod') as $em) {
            $encmethod[] = new Chunk($em);
        }

        return new self(
            $keyInfo,
            self::getAttribute($xml, 'use', null),
            EncryptionMethod::getChildrenOfClass($xml)
        );
>>>>>>> b93b635c
    }


    /**
     * Collect the value of the use property.
     *
     * @return string|null
     */
    public function getUse(): ?string
    {
        return $this->use;
    }


    /**
     * Set the value of the use property.
     *
     * @param string|null $use
     * @throws \InvalidArgumentException
     */
    protected function setUse(?string $use): void
    {
<<<<<<< HEAD
        Assert::nullOrOneOf(
            $use,
            ['encryption', 'signing'],
            'The "use" attribute of a KeyDescriptor can only be "encryption" or "signing".'
        );
=======
        Assert::nullOrOneOf($use, ['encryption', 'signing']);
>>>>>>> b93b635c
        $this->use = $use;
    }


    /**
     * Collect the value of the KeyInfo property.
     *
     * @return \SAML2\XML\ds\KeyInfo
     */
    public function getKeyInfo(): KeyInfo
    {
        return $this->KeyInfo;
    }


    /**
     * Set the value of the KeyInfo property.
     *
     * @param \SAML2\XML\ds\KeyInfo $keyInfo
     */
    protected function setKeyInfo(KeyInfo $keyInfo): void
    {
        $this->KeyInfo = $keyInfo;
    }


    /**
     * Collect the value of the EncryptionMethod property.
     *
     * @return \SAML2\XML\md\EncryptionMethod[]
     */
    public function getEncryptionMethods(): array
    {
        return $this->EncryptionMethods;
    }


    /**
     * Set the value of the EncryptionMethod property.
     *
     * @param \SAML2\XML\md\EncryptionMethod[]|null $encryptionMethods
     * @throws \InvalidArgumentException
     */
    protected function setEncryptionMethods(?array $encryptionMethods): void
    {
        if ($encryptionMethods !== null) {
            Assert::allIsInstanceOf($encryptionMethods, EncryptionMethod::class);
            $this->EncryptionMethods = $encryptionMethods;
        }
<<<<<<< HEAD
    }


    /**
     * Initialize an KeyDescriptor.
     *
     * @param \DOMElement $xml The XML element we should load.
     * @return \SAML2\XML\md\KeyDescriptor
     * @throws \Exception
     */
    public static function fromXML(DOMElement $xml): object
    {
        Assert::same($xml->localName, 'KeyDescriptor');
        Assert::same($xml->namespaceURI, KeyDescriptor::NS);

        $use = null;
        if ($xml->hasAttribute('use')) {
            $use = $xml->getAttribute('use');
        }

        $keyInfoElements = Utils::xpQuery($xml, './ds:KeyInfo');
        Assert::minCount($keyInfoElements, 1, 'No ds:KeyInfo in the KeyDescriptor.');
        Assert::maxCount($keyInfoElements, 1, 'More than one ds:KeyInfo in the KeyDescriptor.');

        /**
         * @var \DOMElement $keyInfoElements[0]
         */
        $keyInfo = KeyInfo::fromXML($keyInfoElements[0]);

        $encmethod = [];
        /** @var \DOMElement $em */
        foreach (Utils::xpQuery($xml, './saml_metadata:EncryptionMethod') as $em) {
            $encmethod[] = new Chunk($em);
        }

        return new self(
            $keyInfo,
            self::getAttribute($xml, 'use', null),
            EncryptionMethod::getChildrenOfClass($xml)
        );
=======
>>>>>>> b93b635c
    }


    /**
     * Convert this KeyDescriptor to XML.
     *
     * @param \DOMElement|null $parent The element we should append this KeyDescriptor to.
     * @return \DOMElement
     */
    public function toXML(DOMElement $parent = null): DOMElement
    {
        $e = $this->instantiateParentElement($parent);

        if ($this->use !== null) {
            $e->setAttribute('use', $this->use);
        }

        $this->KeyInfo->toXML($e);

        foreach ($this->EncryptionMethods as $em) {
            $em->toXML($e);
        }

        return $e;
    }
}<|MERGE_RESOLUTION|>--- conflicted
+++ resolved
@@ -38,38 +38,13 @@
      * Supported EncryptionMethods.
      *
      * @var \SAML2\XML\md\EncryptionMethod[]
-<<<<<<< HEAD
-     */
-    protected $EncryptionMethods = [];
-=======
-     */
-    protected $EncryptionMethods = [];
+     */
+     protected $EncryptionMethods = [];
 
 
     /**
      * KeyDescriptor constructor.
      *
-     * @param \SAML2\XML\ds\KeyInfo     $keyInfo
-     * @param string|null $use
-     * @param \SAML2\XML\md\EncryptionMethod[]|null  $encryptionMethod
-     * @throws \InvalidArgumentException
-     */
-    public function __construct(
-        KeyInfo $keyInfo,
-        ?string $use = null,
-        ?array $encryptionMethod = null
-    ) {
-        $this->KeyInfo = $keyInfo;
-        $this->setUse($use);
-        $this->setEncryptionMethods($encryptionMethod);
-    }
->>>>>>> b93b635c
-
-
-    /**
-     * KeyDescriptor constructor.
-     *
-<<<<<<< HEAD
      * @param \SAML2\XML\ds\KeyInfo     $keyInfo
      * @param string|null $use
      * @param \SAML2\XML\md\EncryptionMethod[]|null  $encryptionMethod
@@ -83,29 +58,110 @@
         $this->setKeyInfo($keyInfo);
         $this->setUse($use);
         $this->setEncryptionMethods($encryptionMethod);
-=======
+    }
+
+
+    /**
+     * Collect the value of the use property.
+     *
+     * @return string|null
+     */
+    public function getUse(): ?string
+    {
+        return $this->use;
+    }
+
+
+    /**
+     * Set the value of the use property.
+     *
+     * @param string|null $use
+     * @throws \InvalidArgumentException
+     */
+    protected function setUse(?string $use): void
+    {
+        Assert::nullOrOneOf(
+            $use,
+            ['encryption', 'signing'],
+            'The "use" attribute of a KeyDescriptor can only be "encryption" or "signing".'
+        );
+        $this->use = $use;
+    }
+
+
+    /**
+     * Collect the value of the KeyInfo property.
+     *
+     * @return \SAML2\XML\ds\KeyInfo
+     */
+    public function getKeyInfo(): KeyInfo
+    {
+        return $this->KeyInfo;
+    }
+
+
+    /**
+     * Set the value of the KeyInfo property.
+     *
+     * @param \SAML2\XML\ds\KeyInfo $keyInfo
+     */
+    protected function setKeyInfo(KeyInfo $keyInfo): void
+    {
+        $this->KeyInfo = $keyInfo;
+    }
+
+
+    /**
+     * Collect the value of the EncryptionMethod property.
+     *
+     * @return \SAML2\XML\md\EncryptionMethod[]
+     */
+    public function getEncryptionMethods(): array
+    {
+        return $this->EncryptionMethods;
+    }
+
+
+    /**
+     * Set the value of the EncryptionMethod property.
+     *
+     * @param \SAML2\XML\md\EncryptionMethod[]|null $encryptionMethods
+     * @throws \InvalidArgumentException
+     */
+    protected function setEncryptionMethods(?array $encryptionMethods): void
+    {
+        if ($encryptionMethods !== null) {
+            Assert::allIsInstanceOf($encryptionMethods, EncryptionMethod::class);
+            $this->EncryptionMethods = $encryptionMethods;
+        }
+    }
+
+
+    /**
+     * Initialize an KeyDescriptor.
+     *
      * @param \DOMElement $xml The XML element we should load.
      * @return \SAML2\XML\md\KeyDescriptor
      * @throws \Exception
      */
     public static function fromXML(DOMElement $xml): object
     {
+        Assert::same($xml->localName, 'KeyDescriptor');
+        Assert::same($xml->namespaceURI, KeyDescriptor::NS);
+
         $use = null;
         if ($xml->hasAttribute('use')) {
             $use = $xml->getAttribute('use');
         }
 
-        $keyInfo = Utils::xpQuery($xml, './ds:KeyInfo');
-        if (count($keyInfo) > 1) {
-            throw new Exception('More than one ds:KeyInfo in the KeyDescriptor.');
-        } elseif (empty($keyInfo)) {
-            throw new Exception('No ds:KeyInfo in the KeyDescriptor.');
-        }
+        $keyInfoElements = Utils::xpQuery($xml, './ds:KeyInfo');
+        Assert::minCount($keyInfoElements, 1, 'No ds:KeyInfo in the KeyDescriptor.');
+        Assert::maxCount($keyInfoElements, 1, 'More than one ds:KeyInfo in the KeyDescriptor.');
+
         /**
-         * @var \DOMElement $keyInfo[0]
-         * @var \SAML2\XML\ds\KeyInfo $keyInfo
+         * @var \DOMElement $keyInfoElements[0]
          */
-        $keyInfo = KeyInfo::fromXML($keyInfo[0]);
+        $keyInfo = KeyInfo::fromXML($keyInfoElements[0]);
 
         $encmethod = [];
         /** @var \DOMElement $em */
@@ -118,130 +174,6 @@
             self::getAttribute($xml, 'use', null),
             EncryptionMethod::getChildrenOfClass($xml)
         );
->>>>>>> b93b635c
-    }
-
-
-    /**
-     * Collect the value of the use property.
-     *
-     * @return string|null
-     */
-    public function getUse(): ?string
-    {
-        return $this->use;
-    }
-
-
-    /**
-     * Set the value of the use property.
-     *
-     * @param string|null $use
-     * @throws \InvalidArgumentException
-     */
-    protected function setUse(?string $use): void
-    {
-<<<<<<< HEAD
-        Assert::nullOrOneOf(
-            $use,
-            ['encryption', 'signing'],
-            'The "use" attribute of a KeyDescriptor can only be "encryption" or "signing".'
-        );
-=======
-        Assert::nullOrOneOf($use, ['encryption', 'signing']);
->>>>>>> b93b635c
-        $this->use = $use;
-    }
-
-
-    /**
-     * Collect the value of the KeyInfo property.
-     *
-     * @return \SAML2\XML\ds\KeyInfo
-     */
-    public function getKeyInfo(): KeyInfo
-    {
-        return $this->KeyInfo;
-    }
-
-
-    /**
-     * Set the value of the KeyInfo property.
-     *
-     * @param \SAML2\XML\ds\KeyInfo $keyInfo
-     */
-    protected function setKeyInfo(KeyInfo $keyInfo): void
-    {
-        $this->KeyInfo = $keyInfo;
-    }
-
-
-    /**
-     * Collect the value of the EncryptionMethod property.
-     *
-     * @return \SAML2\XML\md\EncryptionMethod[]
-     */
-    public function getEncryptionMethods(): array
-    {
-        return $this->EncryptionMethods;
-    }
-
-
-    /**
-     * Set the value of the EncryptionMethod property.
-     *
-     * @param \SAML2\XML\md\EncryptionMethod[]|null $encryptionMethods
-     * @throws \InvalidArgumentException
-     */
-    protected function setEncryptionMethods(?array $encryptionMethods): void
-    {
-        if ($encryptionMethods !== null) {
-            Assert::allIsInstanceOf($encryptionMethods, EncryptionMethod::class);
-            $this->EncryptionMethods = $encryptionMethods;
-        }
-<<<<<<< HEAD
-    }
-
-
-    /**
-     * Initialize an KeyDescriptor.
-     *
-     * @param \DOMElement $xml The XML element we should load.
-     * @return \SAML2\XML\md\KeyDescriptor
-     * @throws \Exception
-     */
-    public static function fromXML(DOMElement $xml): object
-    {
-        Assert::same($xml->localName, 'KeyDescriptor');
-        Assert::same($xml->namespaceURI, KeyDescriptor::NS);
-
-        $use = null;
-        if ($xml->hasAttribute('use')) {
-            $use = $xml->getAttribute('use');
-        }
-
-        $keyInfoElements = Utils::xpQuery($xml, './ds:KeyInfo');
-        Assert::minCount($keyInfoElements, 1, 'No ds:KeyInfo in the KeyDescriptor.');
-        Assert::maxCount($keyInfoElements, 1, 'More than one ds:KeyInfo in the KeyDescriptor.');
-
-        /**
-         * @var \DOMElement $keyInfoElements[0]
-         */
-        $keyInfo = KeyInfo::fromXML($keyInfoElements[0]);
-
-        $encmethod = [];
-        /** @var \DOMElement $em */
-        foreach (Utils::xpQuery($xml, './saml_metadata:EncryptionMethod') as $em) {
-            $encmethod[] = new Chunk($em);
-        }
-
-        return new self(
-            $keyInfo,
-            self::getAttribute($xml, 'use', null),
-            EncryptionMethod::getChildrenOfClass($xml)
-        );
-=======
->>>>>>> b93b635c
     }
 
 
