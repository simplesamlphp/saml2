<?php

declare(strict_types=1);

namespace SAML2\XML\md;

use DOMElement;
use SAML2\Constants;
use SAML2\Utils;
use SAML2\XML\alg\AbstractAlgElement as ALG;
use SAML2\XML\alg\DigestMethod;
use SAML2\XML\alg\SigningMethod;
use SAML2\XML\Chunk;
use SAML2\XML\mdattr\EntityAttributes;
use SAML2\XML\mdrpi\AbstractMdrpiElement as MDRPI;
use SAML2\XML\mdrpi\PublicationInfo;
use SAML2\XML\mdrpi\RegistrationInfo;
use SAML2\XML\mdui\Common as MDUI;
use SAML2\XML\mdui\DiscoHints;
use SAML2\XML\mdui\UIInfo;
use SAML2\XML\shibmd\Scope;

/**
 * Class for handling SAML2 metadata extensions.
 * @package SimpleSAMLphp
 */
class Extensions
{
    /**
     * Get a list of Extensions in the given element.
     *
     * @param \DOMElement $parent The element that may contain the md:Extensions element.
     * @return (\SAML2\XML\shibmd\Scope|
     *          \SAML2\XML\mdattr\EntityAttributes|
     *          \SAML2\XML\mdrpi\RegistrationInfo|
     *          \SAML2\XML\mdrpi\PublicationInfo|
     *          \SAML2\XML\mdui\UIInfo|
     *          \SAML2\XML\mdui\DiscoHints|
     *          \SAML2\XML\alg\DigestMethod|
     *          \SAML2\XML\alg\SigningMethod|
     *          \SAML2\XML\Chunk)[]  Array of extensions.
     */
    public static function getList(DOMElement $parent): array
    {
        $ret = [];
        $supported = [
            Scope::NS => [
                'Scope' => Scope::class,
            ],
            EntityAttributes::NS => [
                'EntityAttributes' => EntityAttributes::class,
            ],
            MDRPI::NS => [
                'RegistrationInfo' => RegistrationInfo::class,
                'PublicationInfo' => PublicationInfo::class,
            ],
            MDUI::NS => [
                'UIInfo' => UIInfo::class,
                'DiscoHints' => DiscoHints::class,
            ],
            ALG::NS => [
                'DigestMethod' => DigestMethod::class,
                'SigningMethod' => SigningMethod::class,
            ],
        ];

        /** @var \DOMElement $node */
        foreach (Utils::xpQuery($parent, './saml_metadata:Extensions/*') as $node) {
            if (
                !is_null($node->namespaceURI)
                && array_key_exists($node->namespaceURI, $supported)
                && array_key_exists($node->localName, $supported[$node->namespaceURI])
            ) {
                if (
                    $node->namespaceURI === ALG::NS
                    || $node->namespaceURI === EntityAttributes::NS
<<<<<<< HEAD
                    || $node->namespaceURI === MDRPI::NS
=======
                    || $node->namespaceURI === Scope::NS
>>>>>>> f2b538aa
                ) {
                    /** @psalm-suppress UndefinedMethod */
                    $ret[] = $supported[$node->namespaceURI][$node->localName]::fromXML($node);
                } else {
                    /** @psalm-suppress InvalidArgument */
                    $ret[] = new $supported[$node->namespaceURI][$node->localName]($node);
                }
            } else {
                $ret[] = new Chunk($node);
            }
        }

        return $ret;
    }


    /**
     * Add a list of Extensions to the given element.
     *
     * @param \DOMElement $parent The element we should add the extensions to.
     * @param \SAML2\XML\Chunk[] $extensions List of extension objects.
     * @return void
     */
    public static function addList(DOMElement $parent, array $extensions): void
    {
        if (empty($extensions)) {
            return;
        }

        $extElement = $parent->ownerDocument->createElementNS(Constants::NS_MD, 'md:Extensions');
        $parent->appendChild($extElement);

        foreach ($extensions as $ext) {
            $ext->toXML($extElement);
        }
    }
}<|MERGE_RESOLUTION|>--- conflicted
+++ resolved
@@ -74,11 +74,8 @@
                 if (
                     $node->namespaceURI === ALG::NS
                     || $node->namespaceURI === EntityAttributes::NS
-<<<<<<< HEAD
                     || $node->namespaceURI === MDRPI::NS
-=======
                     || $node->namespaceURI === Scope::NS
->>>>>>> f2b538aa
                 ) {
                     /** @psalm-suppress UndefinedMethod */
                     $ret[] = $supported[$node->namespaceURI][$node->localName]::fromXML($node);
