<?php

declare(strict_types=1);

namespace SAML2\XML\md;

use DOMElement;
use SAML2\Utils;
use SAML2\XML\alg\AbstractAlgElement as ALG;
use SAML2\XML\alg\DigestMethod;
use SAML2\XML\alg\SigningMethod;
use SAML2\XML\Chunk;
use SAML2\XML\mdattr\EntityAttributes;
use SAML2\XML\mdrpi\AbstractMdrpiElement as MDRPI;
use SAML2\XML\mdrpi\PublicationInfo;
use SAML2\XML\mdrpi\RegistrationInfo;
use SAML2\XML\mdui\AbstractMduiElement as MDUI;
use SAML2\XML\mdui\DiscoHints;
use SAML2\XML\mdui\UIInfo;
use SAML2\XML\shibmd\Scope;
use Webmozart\Assert\Assert;

/**
 * Class for handling SAML2 metadata extensions.
 *
 * @package simplesamlphp/saml2
 */
final class Extensions extends AbstractMdElement
{
    /**
     * @var (\SAML2\XML\shibmd\Scope|
     *       \SAML2\XML\mdattr\EntityAttributes|
     *       \SAML2\XML\mdrpi\RegistrationInfo|
     *       \SAML2\XML\mdrpi\PublicationInfo|
     *       \SAML2\XML\mdui\UIInfo|
     *       \SAML2\XML\mdui\DiscoHints|
     *       \SAML2\XML\alg\DigestMethod|
     *       \SAML2\XML\alg\SigningMethod|
     *       \SAML2\XML\Chunk)[]
     */
    protected $extensions = [];


    /**
     * Extensions constructor.
     *
     * @param (\SAML2\XML\shibmd\Scope|
     *         \SAML2\XML\mdattr\EntityAttributes|
     *         \SAML2\XML\mdrpi\RegistrationInfo|
     *         \SAML2\XML\mdrpi\PublicationInfo|
     *         \SAML2\XML\mdui\UIInfo|
     *         \SAML2\XML\mdui\DiscoHints|
     *         \SAML2\XML\alg\DigestMethod|
     *         \SAML2\XML\alg\SigningMethod|
     *         \SAML2\XML\Chunk)[] $extensions
     */
    public function __construct(array $extensions)
    {
        $this->extensions = $extensions;
    }


    /**
     * Get an array with all extensions present.
     *
     * @return (\SAML2\XML\shibmd\Scope|
     *          \SAML2\XML\mdattr\EntityAttributes|
     *          \SAML2\XML\mdrpi\RegistrationInfo|
     *          \SAML2\XML\mdrpi\PublicationInfo|
     *          \SAML2\XML\mdui\UIInfo|
     *          \SAML2\XML\mdui\DiscoHints|
     *          \SAML2\XML\alg\DigestMethod|
     *          \SAML2\XML\alg\SigningMethod|
     *          \SAML2\XML\Chunk)[]  Array of extensions.
     */
    public function getList(): array
    {
        return $this->extensions;
    }


    /**
     * Create an Extensions object from its md:Extensions XML representation.
     *
     * For those supported extensions, an object of the corresponding class will be created. The rest will be added
     * as a \SAML2\XML\Chunk object.
     *
     * @param \DOMElement $xml
     *
     * @return \SAML2\XML\md\Extensions
     */
    public static function fromXML(DOMElement $xml): object
    {
        Assert::eq(
            $xml->namespaceURI,
            self::NS,
            'Unknown namespace \'' . $xml->namespaceURI . '\' for Extensions element.'
        );
        Assert::eq(
            $xml->localName,
            static::getClassName(static::class),
            'Invalid Extensions element \'' . $xml->localName . '\''
        );
        $ret = [];
        $supported = [
            Scope::NS => [
                'Scope' => Scope::class,
            ],
            EntityAttributes::NS => [
                'EntityAttributes' => EntityAttributes::class,
            ],
            MDRPI::NS => [
                'RegistrationInfo' => RegistrationInfo::class,
                'PublicationInfo' => PublicationInfo::class,
            ],
            MDUI::NS => [
                'UIInfo' => UIInfo::class,
                'DiscoHints' => DiscoHints::class,
            ],
            ALG::NS => [
                'DigestMethod' => DigestMethod::class,
                'SigningMethod' => SigningMethod::class,
            ],
        ];

        /** @var \DOMElement $node */
        foreach (Utils::xpQuery($xml, './*') as $node) {
            if (
                !is_null($node->namespaceURI)
                && array_key_exists($node->namespaceURI, $supported)
                && array_key_exists($node->localName, $supported[$node->namespaceURI])
            ) {
                $result = $supported[$node->namespaceURI][$node->localName]::fromXML($node);
                if (!$result->isEmptyElement()) {
                    $ret[] = $result;
                }
            } else {
                $ret[] = new Chunk($node);
            }
        }

        return new self($ret);
    }


    /**
     * Convert this object into its md:Extensions XML representation.
     *
     * @param \DOMElement|null $parent The element we should add this Extensions element to.
     *
<<<<<<< HEAD
     * @return \DOMElement The new md:Extensions XML element.
=======
     * @param \DOMElement $parent The element we should add the extensions to.
     * @param (\SAML2\XML\shibmd\Scope|
     *          \SAML2\XML\mdattr\EntityAttributes|
     *          \SAML2\XML\mdrpi\RegistrationInfo|
     *          \SAML2\XML\mdrpi\PublicationInfo|
     *          \SAML2\XML\mdui\UIInfo|
     *          \SAML2\XML\mdui\DiscoHints|
     *          \SAML2\XML\alg\DigestMethod|
     *          \SAML2\XML\alg\SigningMethod|
     *          \SAML2\XML\Chunk)[] $extensions List of extension objects.
     * @return void
>>>>>>> 5f486fbd
     */
    public function toXML(DOMElement $parent = null): DOMElement
    {
<<<<<<< HEAD
        $e = $this->instantiateParentElement($parent);
        foreach ($this->extensions as $extension) {
            $extension->toXML($e);
=======
        if (empty($extensions)) {
            return;
        }

        $extElement = $parent->ownerDocument->createElementNS(Constants::NS_MD, 'md:Extensions');
        $parent->appendChild($extElement);

        foreach ($extensions as $ext) {
            if (!($ext instanceof Chunk) && !$ext->isEmptyElement()) {
                $ext->toXML($extElement);
            }
>>>>>>> 5f486fbd
        }
        return $e;
    }
}<|MERGE_RESOLUTION|>--- conflicted
+++ resolved
@@ -80,6 +80,24 @@
 
 
     /**
+     * @inheritDoc
+     */
+    public function isEmptyElement(): bool
+    {
+        if (empty($this->extensions)) {
+            return true;
+        }
+
+        $empty = false;
+        foreach ($this->extensions as $extension) {
+            $empty &= $extension->isEmptyElement();
+        }
+
+        return false;
+    }
+
+
+    /**
      * Create an Extensions object from its md:Extensions XML representation.
      *
      * For those supported extensions, an object of the corresponding class will be created. The rest will be added
@@ -103,22 +121,22 @@
         );
         $ret = [];
         $supported = [
-            Scope::NS => [
+            Scope::NS            => [
                 'Scope' => Scope::class,
             ],
             EntityAttributes::NS => [
                 'EntityAttributes' => EntityAttributes::class,
             ],
-            MDRPI::NS => [
+            MDRPI::NS            => [
                 'RegistrationInfo' => RegistrationInfo::class,
-                'PublicationInfo' => PublicationInfo::class,
+                'PublicationInfo'  => PublicationInfo::class,
             ],
-            MDUI::NS => [
-                'UIInfo' => UIInfo::class,
+            MDUI::NS             => [
+                'UIInfo'     => UIInfo::class,
                 'DiscoHints' => DiscoHints::class,
             ],
-            ALG::NS => [
-                'DigestMethod' => DigestMethod::class,
+            ALG::NS              => [
+                'DigestMethod'  => DigestMethod::class,
                 'SigningMethod' => SigningMethod::class,
             ],
         ];
@@ -130,10 +148,7 @@
                 && array_key_exists($node->namespaceURI, $supported)
                 && array_key_exists($node->localName, $supported[$node->namespaceURI])
             ) {
-                $result = $supported[$node->namespaceURI][$node->localName]::fromXML($node);
-                if (!$result->isEmptyElement()) {
-                    $ret[] = $result;
-                }
+                $ret[] = $supported[$node->namespaceURI][$node->localName]::fromXML($node);
             } else {
                 $ret[] = new Chunk($node);
             }
@@ -148,41 +163,15 @@
      *
      * @param \DOMElement|null $parent The element we should add this Extensions element to.
      *
-<<<<<<< HEAD
      * @return \DOMElement The new md:Extensions XML element.
-=======
-     * @param \DOMElement $parent The element we should add the extensions to.
-     * @param (\SAML2\XML\shibmd\Scope|
-     *          \SAML2\XML\mdattr\EntityAttributes|
-     *          \SAML2\XML\mdrpi\RegistrationInfo|
-     *          \SAML2\XML\mdrpi\PublicationInfo|
-     *          \SAML2\XML\mdui\UIInfo|
-     *          \SAML2\XML\mdui\DiscoHints|
-     *          \SAML2\XML\alg\DigestMethod|
-     *          \SAML2\XML\alg\SigningMethod|
-     *          \SAML2\XML\Chunk)[] $extensions List of extension objects.
-     * @return void
->>>>>>> 5f486fbd
      */
     public function toXML(DOMElement $parent = null): DOMElement
     {
-<<<<<<< HEAD
         $e = $this->instantiateParentElement($parent);
         foreach ($this->extensions as $extension) {
-            $extension->toXML($e);
-=======
-        if (empty($extensions)) {
-            return;
-        }
-
-        $extElement = $parent->ownerDocument->createElementNS(Constants::NS_MD, 'md:Extensions');
-        $parent->appendChild($extElement);
-
-        foreach ($extensions as $ext) {
-            if (!($ext instanceof Chunk) && !$ext->isEmptyElement()) {
-                $ext->toXML($extElement);
+            if (!$extension->isEmptyElement()) {
+                $extension->toXML($e);
             }
->>>>>>> 5f486fbd
         }
         return $e;
     }
