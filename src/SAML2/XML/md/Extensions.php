<?php

declare(strict_types=1);

namespace SAML2\XML\md;

use DOMElement;
use SAML2\Constants;
use SAML2\Utils;
use SAML2\XML\alg\AbstractAlgElement as ALG;
use SAML2\XML\alg\DigestMethod;
use SAML2\XML\alg\SigningMethod;
use SAML2\XML\Chunk;
use SAML2\XML\mdattr\EntityAttributes;
use SAML2\XML\mdrpi\AbstractMdrpiElement as MDRPI;
use SAML2\XML\mdrpi\PublicationInfo;
use SAML2\XML\mdrpi\RegistrationInfo;
use SAML2\XML\mdui\Common as MDUI;
use SAML2\XML\mdui\DiscoHints;
use SAML2\XML\mdui\UIInfo;
use SAML2\XML\shibmd\Scope;

/**
 * Class for handling SAML2 metadata extensions.
 * @package SimpleSAMLphp
 */
class Extensions
{
    /**
     * Get a list of Extensions in the given element.
     *
     * @param \DOMElement $parent The element that may contain the md:Extensions element.
     * @return (\SAML2\XML\shibmd\Scope|
     *          \SAML2\XML\mdattr\EntityAttributes|
     *          \SAML2\XML\mdrpi\RegistrationInfo|
     *          \SAML2\XML\mdrpi\PublicationInfo|
     *          \SAML2\XML\mdui\UIInfo|
     *          \SAML2\XML\mdui\DiscoHints|
     *          \SAML2\XML\alg\DigestMethod|
     *          \SAML2\XML\alg\SigningMethod|
     *          \SAML2\XML\Chunk)[]  Array of extensions.
     */
    public static function getList(DOMElement $parent): array
    {
        $ret = [];
        $supported = [
            Scope::NS => [
                'Scope' => Scope::class,
            ],
            EntityAttributes::NS => [
                'EntityAttributes' => EntityAttributes::class,
            ],
            MDRPI::NS => [
                'RegistrationInfo' => RegistrationInfo::class,
                'PublicationInfo' => PublicationInfo::class,
            ],
            MDUI::NS => [
                'UIInfo' => UIInfo::class,
                'DiscoHints' => DiscoHints::class,
            ],
            ALG::NS => [
                'DigestMethod' => DigestMethod::class,
                'SigningMethod' => SigningMethod::class,
            ],
        ];

        /** @var \DOMElement $node */
        foreach (Utils::xpQuery($parent, './saml_metadata:Extensions/*') as $node) {
            if (
                !is_null($node->namespaceURI)
                && array_key_exists($node->namespaceURI, $supported)
                && array_key_exists($node->localName, $supported[$node->namespaceURI])
            ) {
                if (
                    $node->namespaceURI === ALG::NS
<<<<<<< HEAD
                    || $node->namespaceURI === MDRPI::NS
=======
                    || $node->namespaceURI === EntityAttributes::NS
>>>>>>> 1b9eb770
                ) {
                    /** @psalm-suppress UndefinedMethod */
                    $ret[] = $supported[$node->namespaceURI][$node->localName]::fromXML($node);
                } else {
                    $ret[] = new $supported[$node->namespaceURI][$node->localName]($node);
                }
            } else {
                $ret[] = new Chunk($node);
            }
        }

        return $ret;
    }


    /**
     * Add a list of Extensions to the given element.
     *
     * @param \DOMElement $parent The element we should add the extensions to.
     * @param \SAML2\XML\Chunk[] $extensions List of extension objects.
     * @return void
     */
    public static function addList(DOMElement $parent, array $extensions): void
    {
        if (empty($extensions)) {
            return;
        }

        $extElement = $parent->ownerDocument->createElementNS(Constants::NS_MD, 'md:Extensions');
        $parent->appendChild($extElement);

        foreach ($extensions as $ext) {
            $ext->toXML($extElement);
        }
    }
}<|MERGE_RESOLUTION|>--- conflicted
+++ resolved
@@ -73,11 +73,8 @@
             ) {
                 if (
                     $node->namespaceURI === ALG::NS
-<<<<<<< HEAD
+                    || $node->namespaceURI === EntityAttributes::NS
                     || $node->namespaceURI === MDRPI::NS
-=======
-                    || $node->namespaceURI === EntityAttributes::NS
->>>>>>> 1b9eb770
                 ) {
                     /** @psalm-suppress UndefinedMethod */
                     $ret[] = $supported[$node->namespaceURI][$node->localName]::fromXML($node);
