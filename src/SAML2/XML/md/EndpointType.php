<?php

declare(strict_types=1);

namespace SAML2\XML\md;

use SAML2\Constants;

/**
 * Class representing SAML 2 EndpointType.
 *
 * @package SimpleSAMLphp
 */
class EndpointType
{
    /**
     * The binding for this endpoint.
     *
     * @var string|null
     */
<<<<<<< HEAD
    private $Binding = null;
=======
    private $Binding;
>>>>>>> c537fe34

    /**
     * The URI to this endpoint.
     *
     * @var string|null
     */
<<<<<<< HEAD
    private $Location = null;
=======
    private $Location;
>>>>>>> c537fe34

    /**
     * The URI where responses can be delivered.
     *
     * @var string|null
     */
    private $ResponseLocation = null;

    /**
     * Extra (namespace qualified) attributes.
     *
     * @var array
     */
    private $attributes = [];


    /**
     * Initialize an EndpointType.
     *
     * @param \DOMElement|null $xml The XML element we should load.
     * @throws \Exception
     */
    public function __construct(\DOMElement $xml = null)
    {
        if ($xml === null) {
            return;
        }

        if (!$xml->hasAttribute('Binding')) {
            throw new \Exception('Missing Binding on '.$xml->tagName);
        }
        $this->Binding = $xml->getAttribute('Binding');

        if (!$xml->hasAttribute('Location')) {
            throw new \Exception('Missing Location on '.$xml->tagName);
        }
        $this->Location = $xml->getAttribute('Location');

        if ($xml->hasAttribute('ResponseLocation')) {
            $this->ResponseLocation = $xml->getAttribute('ResponseLocation');
        }

        foreach ($xml->attributes as $a) {
            if ($a->namespaceURI === null) {
                continue; /* Not namespace-qualified -- skip. */
            }
            $fullName = '{'.$a->namespaceURI.'}'.$a->localName;
            $this->attributes[$fullName] = [
                'qualifiedName' => $a->nodeName,
                'namespaceURI' => $a->namespaceURI,
                'value' => $a->value,
            ];
        }
    }


    /**
     * Check if a namespace-qualified attribute exists.
     *
     * @param string $namespaceURI The namespace URI.
     * @param string $localName The local name.
     * @return bool true if the attribute exists, false if not.
     */
    public function hasAttributeNS(string $namespaceURI, string $localName) : bool
    {
        $fullName = '{'.$namespaceURI.'}'.$localName;

        return isset($this->attributes[$fullName]);
    }


    /**
     * Get a namespace-qualified attribute.
     *
     * @param string $namespaceURI The namespace URI.
     * @param string $localName The local name.
     * @return string The value of the attribute, or an empty string if the attribute does not exist.
     */
    public function getAttributeNS(string $namespaceURI, string $localName) : string
    {
        $fullName = '{'.$namespaceURI.'}'.$localName;
        if (!isset($this->attributes[$fullName])) {
            return '';
        }

        return $this->attributes[$fullName]['value'];
    }


    /**
     * Get a namespace-qualified attribute.
     *
     * @param string $namespaceURI  The namespace URI.
     * @param string $qualifiedName The local name.
     * @param string $value The attribute value.
     * @return void
     * @throws \Exception
     * @return void
     */
    public function setAttributeNS(string $namespaceURI, string $qualifiedName, string $value)
    {
        $name = explode(':', $qualifiedName, 2);
        if (count($name) < 2) {
            throw new \Exception('Not a qualified name.');
        }
        $localName = $name[1];

        $fullName = '{'.$namespaceURI.'}'.$localName;
        $this->attributes[$fullName] = [
            'qualifiedName' => $qualifiedName,
            'namespaceURI' => $namespaceURI,
            'value' => $value,
        ];
    }


    /**
     * Remove a namespace-qualified attribute.
     *
     * @param string $namespaceURI The namespace URI.
     * @param string $localName The local name.
     * @return void
     */
    public function removeAttributeNS(string $namespaceURI, string $localName)
    {
        $fullName = '{'.$namespaceURI.'}'.$localName;
        unset($this->attributes[$fullName]);
    }


    /**
     * Collect the value of the Binding property.
     *
     * @return string|null
     */
    public function getBinding() : string
    {
        return $this->Binding;
    }


    /**
     * Set the value of the Binding property.
     *
     * @param string $binding
     * @return void
     */
    public function setBinding(string $binding)
    {
        $this->Binding = $binding;
    }


    /**
     * Collect the value of the Location property.
     *
     * @return string|null
     */
    public function getLocation()
    {
        return $this->Location;
    }


    /**
     * Set the value of the Location-property.
     * @param string|null $location
     * @return void
     */
    public function setLocation(string $location = null)
    {
        $this->Location = $location;
    }


    /**
     * Collect the value of the ResponseLocation property.
     *
     * @return string|null
     */
    public function getResponseLocation()
    {
        return $this->ResponseLocation;
    }


    /**
     * Set the value of the ResponseLocation property.
     *
     * @param string|null $responseLocation
     * @return void
     */
    public function setResponseLocation(string $responseLocation = null)
    {
        $this->ResponseLocation = $responseLocation;
    }


    /**
     * Add this endpoint to an XML element.
     *
     * @param \DOMElement $parent The element we should append this endpoint to.
     * @param string $name The name of the element we should create.
     * @return \DOMElement
     */
    public function toXML(\DOMElement $parent, string $name) : \DOMElement
    {
        $e = $parent->ownerDocument->createElementNS(Constants::NS_MD, $name);
        $parent->appendChild($e);

        if (empty($this->Binding)) {
            throw new \Exception('Cannot convert endpoint to XML without a Binding set.');
        }
        if (empty($this->Location)) {
            throw new \Exception('Cannot convert endpoint to XML without a Location set.');
        }

        $e->setAttribute('Binding', $this->Binding);
        $e->setAttribute('Location', $this->Location);

        if ($this->ResponseLocation !== null) {
            $e->setAttribute('ResponseLocation', $this->ResponseLocation);
        }

        foreach ($this->attributes as $a) {
            $e->setAttributeNS($a['namespaceURI'], $a['qualifiedName'], $a['value']);
        }

        return $e;
    }
}<|MERGE_RESOLUTION|>--- conflicted
+++ resolved
@@ -18,22 +18,14 @@
      *
      * @var string|null
      */
-<<<<<<< HEAD
     private $Binding = null;
-=======
-    private $Binding;
->>>>>>> c537fe34
 
     /**
      * The URI to this endpoint.
      *
      * @var string|null
      */
-<<<<<<< HEAD
     private $Location = null;
-=======
-    private $Location;
->>>>>>> c537fe34
 
     /**
      * The URI where responses can be delivered.
