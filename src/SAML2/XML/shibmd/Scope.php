--- conflicted
+++ resolved
@@ -26,11 +26,7 @@
      *
      * @var string
      */
-<<<<<<< HEAD
-    private $scope;
-=======
-    public $scope = '';
->>>>>>> d8096e74
+    private $scope = '';
 
     /**
      * Whether this is a regexp scope.
