<?php

declare(strict_types=1);

namespace SAML2\XML\mdui;

/**
 * Class for handling the Logo metadata extensions for login and discovery user interface
 *
 * @link: http://docs.oasis-open.org/security/saml/Post2.0/sstc-saml-metadata-ui/v1.0/sstc-saml-metadata-ui-v1.0.pdf
 * @package SimpleSAMLphp
 */
class Logo
{
    /**
     * The url of this logo.
     *
     * @var string
     */
    private $url;

    /**
     * The width of this logo.
     *
     * @var int
     */
    private $width;

    /**
     * The height of this logo.
     *
     * @var int
     */
    private $height;

    /**
     * The language of this item.
     *
     * @var string|null
     */
<<<<<<< HEAD
    private $lang;
=======
    public $lang = null;
>>>>>>> d8096e74


    /**
     * Initialize a Logo.
     *
     * @param \DOMElement|null $xml The XML element we should load.
     * @throws \Exception
     */
    public function __construct(\DOMElement $xml = null)
    {
        if ($xml === null) {
            return;
        }

        if (!$xml->hasAttribute('width')) {
            throw new \Exception('Missing width of Logo.');
        }
        if (!$xml->hasAttribute('height')) {
            throw new \Exception('Missing height of Logo.');
        }
        if (!is_string($xml->textContent) || !strlen($xml->textContent)) {
            throw new \Exception('Missing url value for Logo.');
        }
        $this->setUrl($xml->textContent);
        $this->setWidth(intval($xml->getAttribute('width')));
        $this->setHeight(intval($xml->getAttribute('height')));
        if ($xml->hasAttribute('xml:lang')) {
            $this->setLanguage($xml->getAttribute('xml:lang'));
        }
    }


    /**
     * Collect the value of the url-property
     * @return string
     */
    public function getUrl() : string
    {
        return $this->url;
    }


    /**
     * Set the value of the url-property
     * @param string $url
     */
    public function setUrl(string $url)
    {
        if (!filter_var(trim($url), FILTER_VALIDATE_URL) && substr(trim($url), 0, 5) !== 'data:') {
            throw new \InvalidArgumentException('mdui:Logo is not a valid URL.');
        }
        $this->url = $url;
    }


    /**
     * Collect the value of the lang-property
     * @return string|null
     */
    public function getLanguage()
    {
        return $this->lang;
    }


    /**
     * Set the value of the lang-property
     * @param string $lang
     * @return void
     */
    public function setLanguage(string $lang)
    {
        $this->lang = $lang;
    }


    /**
     * Collect the value of the height-property
     * @return int
     */
    public function getHeight() : int
    {
        return $this->height;
    }


    /**
     * Set the value of the height-property
     * @param int $height
     * @return void
     */
    public function setHeight(int $height)
    {
        $this->height = $height;
    }


    /**
     * Collect the value of the width-property
     * @return int
     */
    public function getWidth() : int
    {
        return $this->width;
    }


    /**
     * Set the value of the width-property
     * @param int $width
     * @return void
     */
    public function setWidth(int $width)
    {
        $this->width = $width;
    }


    /**
     * Convert this Logo to XML.
     *
     * @param \DOMElement $parent The element we should append this Logo to.
     * @return \DOMElement
     */
    public function toXML(\DOMElement $parent) : \DOMElement
    {
        $doc = $parent->ownerDocument;

        $e = $doc->createElementNS(Common::NS, 'mdui:Logo');
        $e->appendChild($doc->createTextNode($this->getUrl()));
        $e->setAttribute('width', strval($this->getWidth()));
        $e->setAttribute('height', strval($this->getHeight()));
        if ($this->getLanguage() !== null) {
            $e->setAttribute('xml:lang', $this->getLanguage());
        }
        $parent->appendChild($e);

        return $e;
    }
}<|MERGE_RESOLUTION|>--- conflicted
+++ resolved
@@ -38,11 +38,7 @@
      *
      * @var string|null
      */
-<<<<<<< HEAD
-    private $lang;
-=======
-    public $lang = null;
->>>>>>> d8096e74
+    private $lang = null;
 
 
     /**
