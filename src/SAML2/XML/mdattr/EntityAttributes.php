<?php

declare(strict_types=1);

namespace SAML2\XML\mdattr;

use Webmozart\Assert\Assert;

use SAML2\Utils;
use SAML2\XML\Chunk;
use SAML2\XML\saml\Attribute;

/**
 * Class for handling the EntityAttributes metadata extension.
 *
 * @link: http://docs.oasis-open.org/security/saml/Post2.0/sstc-metadata-attr-cs-01.pdf
 * @package SimpleSAMLphp
 */
class EntityAttributes
{
    /**
     * The namespace used for the EntityAttributes extension.
     */
    const NS = 'urn:oasis:names:tc:SAML:metadata:attribute';

    /**
     * Array with child elements.
     *
     * The elements can be \SAML2\XML\saml\Attribute or \SAML2\XML\Chunk elements.
     *
     * @var (\SAML2\XML\saml\Attribute|\SAML2\XML\Chunk)[]
     */
<<<<<<< HEAD
    private $children;
=======
    public $children = [];
>>>>>>> d8096e74


    /**
     * Create a EntityAttributes element.
     *
     * @param \DOMElement|null $xml The XML element we should load.
     */
    public function __construct(\DOMElement $xml = null)
    {
        if ($xml === null) {
            return;
        }

        foreach (Utils::xpQuery($xml, './saml_assertion:Attribute|./saml_assertion:Assertion') as $node) {
            if ($node->localName === 'Attribute') {
                $this->addChildren(new Attribute($node));
            } else {
                $this->addChildren(new Chunk($node));
            }
        }
    }


    /**
     * Collect the value of the children-property
     * @return (\SAML2\XML\Chunk|\SAML2\XML\saml\Attribute)[]
     */
    public function getChildren() : array
    {
        return $this->children;
    }


    /**
     * Set the value of the childen-property
     * @param array $children
     * @return void
     */
    public function setChildren(array $children)
    {
        $this->children = $children;
    }


    /**
     * Add the value to the children-property
     * @param \SAML2\XML\Chunk|\SAML2\XML\saml\Attribute $child
     * @return void
     */
    public function addChildren($child)
    {
        Assert::isInstanceOfAny($child, [Chunk::class, Attribute::class]);
        $this->children[] = $child;
    }


    /**
     * Convert this EntityAttributes to XML.
     *
     * @param \DOMElement $parent The element we should append to.
     * @return \DOMElement
     */
    public function toXML(\DOMElement $parent) : \DOMElement
    {
        $doc = $parent->ownerDocument;

        $e = $doc->createElementNS(EntityAttributes::NS, 'mdattr:EntityAttributes');
        $parent->appendChild($e);

        /** @var \SAML2\XML\saml\Attribute|\SAML2\XML\Chunk $child */
        foreach ($this->getChildren() as $child) {
            $child->toXML($e);
        }

        return $e;
    }
}<|MERGE_RESOLUTION|>--- conflicted
+++ resolved
@@ -30,11 +30,7 @@
      *
      * @var (\SAML2\XML\saml\Attribute|\SAML2\XML\Chunk)[]
      */
-<<<<<<< HEAD
-    private $children;
-=======
     public $children = [];
->>>>>>> d8096e74
 
 
     /**
