--- conflicted
+++ resolved
@@ -81,13 +81,9 @@
         protected ?Conditions $conditions = null,
         protected array $statements = [],
     ) {
-<<<<<<< HEAD
-        Assert::same($issueInstant?->getTimeZone()->getName(), 'Z', ProtocolViolationException::class);
-=======
         $this->dataType = C::XMLENC_ELEMENT;
 
         Assert::same($issueInstant->getTimeZone()->getName(), 'Z', ProtocolViolationException::class);
->>>>>>> cae26046
         Assert::nullOrValidNCName($id); // Covers the empty string
         Assert::true(
             $subject || !empty($statements),
