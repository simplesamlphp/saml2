<?php

declare(strict_types=1);

namespace SAML2\XML\saml;

use DOMElement;
use SAML2\Constants;
use SAML2\DOMDocumentFactory;
use SAML2\Utils;
<<<<<<< HEAD
use SAML2\XML\saml\NameID;
=======
use Webmozart\Assert\Assert;
>>>>>>> e0666cf5

/**
 * Serializable class representing an AttributeValue.
 *
 * @package SimpleSAMLphp
 */
class AttributeValue implements \Serializable
{
    /**
     * The raw \DOMElement representing this value.
     *
     * @var \DOMElement
     */
    private $element;


    /**
     * Create an AttributeValue.
     *
     * @param mixed $value The value of this element. Can be one of:
     *  - a scalar                     Create an attribute value with a simple value.
     *  - a NameID                     Create an attribute value of the given NameID.
     *  - \DOMElement(AttributeValue)  Create an attribute value of the given DOMElement.
     *  - \DOMElement                  Create an attribute value with the given DOMElement as a child.
     */
    public function __construct($value)
    {
        Assert::true(is_scalar($value) || is_null($value) || $value instanceof DOMElement || $value instanceof NameID);

        if (is_scalar($value) || is_null($value)) {
            $doc = DOMDocumentFactory::create();
            $this->element = $doc->createElementNS(Constants::NS_SAML, 'saml:AttributeValue');
            if (is_null($value)) {
                $this->element->setAttributeNS(Constants::NS_XSI, 'xsi:nil', 'true');
            } else {
                $this->element->setAttributeNS(Constants::NS_XSI, 'xsi:type', 'xs:'.gettype($value));
                $this->element->appendChild($doc->createTextNode($value));
            }

            /* Make sure that the xs-namespace is available in the AttributeValue (for xs:string). */
            $this->element->setAttributeNS(Constants::NS_XS, 'xs:tmp', 'tmp');
            $this->element->removeAttributeNS(Constants::NS_XS, 'tmp');
            return;
        }
        
        if ($value instanceof NameID) {
            $this->element = $value->toXML();
            return;
        }
        
        if ($value->namespaceURI === Constants::NS_SAML && $value->localName === 'AttributeValue') {
            $this->element = Utils::copyElement($value);
            return;
        }

        $doc = DOMDocumentFactory::create();
        $this->element = $doc->createElementNS(Constants::NS_SAML, 'saml:AttributeValue');
        Utils::copyElement($value, $this->element);
    }


    /**
     * Collect the value of the element-property
     *
     * @return \DOMElement
     */
    public function getElement(): DOMElement
    {
        return $this->element;
    }


    /**
     * Set the value of the element-property
     *
     * @param \DOMElement $element
     * @return void
     */
    public function setElement(DOMElement $element): void
    {
        $this->element = $element;
    }


    /**
     * Append this attribute value to an element.
     *
     * @param  \DOMElement $parent The element we should append this attribute value to.
     * @return \DOMElement The generated AttributeValue element.
     */
    public function toXML(DOMElement $parent): DOMElement
    {
        Assert::same($this->getElement()->namespaceURI, Constants::NS_SAML);
        Assert::same($this->getElement()->localName, "AttributeValue");

        return Utils::copyElement($this->element, $parent);
    }


    /**
     * Returns a plain text content of the attribute value.
     *
     * @return string
     */
    public function getString(): string
    {
        return $this->element->textContent;
    }


    /**
     * Convert this attribute value to a string.
     *
     * If this element contains XML data, that data will be encoded as a string and returned.
     *
     * @return string This attribute value.
     */
    public function __toString(): string
    {
        $doc = $this->element->ownerDocument;

        $ret = '';
        foreach ($this->element->childNodes as $c) {
            $ret .= $doc->saveXML($c);
        }

        return $ret;
    }


    /**
     * Serialize this AttributeValue.
     *
     * @return string The AttributeValue serialized.
     */
    public function serialize(): string
    {
        return serialize($this->element->ownerDocument->saveXML($this->element));
    }


    /**
     * Un-serialize this AttributeValue.
     *
     * @param string $serialized The serialized AttributeValue.
     * @return void
     *
     * Type hint not possible due to upstream method signature
     */
    public function unserialize($serialized): void
    {
        $doc = DOMDocumentFactory::fromString(unserialize($serialized));
        $this->element = $doc->documentElement;
    }
}<|MERGE_RESOLUTION|>--- conflicted
+++ resolved
@@ -8,11 +8,7 @@
 use SAML2\Constants;
 use SAML2\DOMDocumentFactory;
 use SAML2\Utils;
-<<<<<<< HEAD
-use SAML2\XML\saml\NameID;
-=======
 use Webmozart\Assert\Assert;
->>>>>>> e0666cf5
 
 /**
  * Serializable class representing an AttributeValue.
