--- conflicted
+++ resolved
@@ -21,11 +21,7 @@
      *
      * @var string|null
      */
-<<<<<<< HEAD
     private $Method = null;
-=======
-    private $Method;
->>>>>>> c537fe34
 
     /**
      * The NameID of the entity that can use this element to verify the Subject.
@@ -39,11 +35,7 @@
      *
      * @var \SAML2\XML\saml\SubjectConfirmationData|null
      */
-<<<<<<< HEAD
-    private $SubjectConfirmationData;
-=======
     private $SubjectConfirmationData = null;
->>>>>>> c537fe34
 
 
     /**
