--- conflicted
+++ resolved
@@ -26,22 +26,14 @@
      *
      * @var \SAML2\XML\saml\NameID|null
      */
-<<<<<<< HEAD
-    private $NameID;
-=======
-    public $NameID = null;
->>>>>>> d8096e74
+    private $NameID = null;
 
     /**
      * SubjectConfirmationData element with extra data for verification of the Subject.
      *
      * @var \SAML2\XML\saml\SubjectConfirmationData|null
      */
-<<<<<<< HEAD
-    private $SubjectConfirmationData;
-=======
-    public $SubjectConfirmationData = null;
->>>>>>> d8096e74
+    private $SubjectConfirmationData = null;
 
 
     /**
