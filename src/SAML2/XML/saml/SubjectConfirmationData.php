<?php

declare(strict_types=1);

namespace SAML2\XML\saml;

use Webmozart\Assert\Assert;
use RobRichards\XMLSecLibs\XMLSecurityDSig;

use SAML2\Constants;
use SAML2\Utils;
use SAML2\XML\Chunk;
use SAML2\XML\ds\KeyInfo;

/**
 * Class representing SAML 2 SubjectConfirmationData element.
 *
 * @package SimpleSAMLphp
 */
class SubjectConfirmationData
{
    /**
     * The time before this element is valid, as an unix timestamp.
     *
     * @var int|null
     */
<<<<<<< HEAD
    private $NotBefore;
=======
    public $NotBefore = null;
>>>>>>> d8096e74

    /**
     * The time after which this element is invalid, as an unix timestamp.
     *
     * @var int|null
     */
<<<<<<< HEAD
    private $NotOnOrAfter;
=======
    public $NotOnOrAfter = null;
>>>>>>> d8096e74

    /**
     * The Recipient this Subject is valid for. Either an entity or a location.
     *
     * @var string|null
     */
<<<<<<< HEAD
    private $Recipient;
=======
    public $Recipient = null;
>>>>>>> d8096e74

    /**
     * The ID of the AuthnRequest this is a response to.
     *
     * @var string|null
     */
<<<<<<< HEAD
    private $InResponseTo;
=======
    public $InResponseTo = null;
>>>>>>> d8096e74

    /**
     * The IP(v6) address of the user.
     *
     * @var string|null
     */
<<<<<<< HEAD
    private $Address;
=======
    public $Address = null;
>>>>>>> d8096e74

    /**
     * The various key information elements.
     *
     * Array with various elements describing this key.
     * Unknown elements will be represented by \SAML2\XML\Chunk.
     *
     * @var (\SAML2\XML\ds\KeyInfo|\SAML2\XML\Chunk)[]
     */
    private $info = [];


    /**
     * Collect the value of the NotBefore-property
     * @return int|null
     */
    public function getNotBefore()
    {
        return $this->NotBefore;
    }


    /**
     * Set the value of the NotBefore-property
     * @param int|null $notBefore
     * @return void
     */
    public function setNotBefore(int $notBefore = null)
    {
        $this->NotBefore = $notBefore;
    }


    /**
     * Collect the value of the NotOnOrAfter-property
     * @return int|null
     */
    public function getNotOnOrAfter()
    {
        return $this->NotOnOrAfter;
    }


    /**
     * Set the value of the NotOnOrAfter-property
     * @param int|null $notOnOrAfter
     * @return void
     */
    public function setNotOnOrAfter(int $notOnOrAfter = null)
    {
        $this->NotOnOrAfter = $notOnOrAfter;
    }


    /**
     * Collect the value of the Recipient-property
     * @return string|null
     */
    public function getRecipient()
    {
        return $this->Recipient;
    }


    /**
     * Set the value of the Recipient-property
     * @param string|null $recipient
     * @return void
     */
    public function setRecipient(string $recipient = null)
    {
        $this->Recipient = $recipient;
    }


    /**
     * Collect the value of the InResponseTo-property
     * @return string|null
     */
    public function getInResponseTo()
    {
        return $this->InResponseTo;
    }


    /**
     * Set the value of the InResponseTo-property
     * @param string|null $inResponseTo
     * @return void
     */
    public function setInResponseTo(string $inResponseTo = null)
    {
        $this->InResponseTo = $inResponseTo;
    }


    /**
     * Collect the value of the Address-property
     * @return string|null
     */
    public function getAddress()
    {
        return $this->Address;
    }


    /**
     * Set the value of the Address-property
     * @param string|null $address
     * @return void
     */
    public function setAddress(string $address = null)
    {
        if (!is_null($address) && !filter_var($address, FILTER_VALIDATE_IP, FILTER_FLAG_IPV4 | FILTER_FLAG_IPV6)) {
            throw new \InvalidArgumentException('Provided argument is not a valid IP address.');
        }
        $this->Address = $address;
    }


    /**
     * Collect the value of the info-property
     * @return (\SAML2\XML\ds\KeyInfo|\SAML2\XML\Chunk)[]
     */
    public function getInfo() : array
    {
        return $this->info;
    }


    /**
     * Set the value of the info-property
     * @param (\SAML2\XML\ds\KeyInfo|\SAML2\XML\Chunk)[] $info
     * @return void
     */
    public function setInfo(array $info)
    {
        $this->info = $info;
    }


    /**
     * Add the value to the info-property
     * @param \SAML2\XML\Chunk|\SAML2\XML\ds\KeyInfo $info
     * @return void
     */
    public function addInfo($info)
    {
        Assert::isInstanceOfAny($info, [Chunk::class, KeyInfo::class]);
        $this->info[] = $info;
    }


    /**
     * Initialize (and parse) a SubjectConfirmationData element.
     *
     * @param \DOMElement|null $xml The XML element we should load.
     */
    public function __construct(\DOMElement $xml = null)
    {
        if ($xml === null) {
            return;
        }

        if ($xml->hasAttribute('NotBefore')) {
            $this->setNotBefore(Utils::xsDateTimeToTimestamp($xml->getAttribute('NotBefore')));
        }
        if ($xml->hasAttribute('NotOnOrAfter')) {
            $this->setNotOnOrAfter(Utils::xsDateTimeToTimestamp($xml->getAttribute('NotOnOrAfter')));
        }
        if ($xml->hasAttribute('Recipient')) {
            $this->setRecipient($xml->getAttribute('Recipient'));
        }
        if ($xml->hasAttribute('InResponseTo')) {
            $this->setInResponseTo($xml->getAttribute('InResponseTo'));
        }
        if ($xml->hasAttribute('Address')) {
            $this->setAddress($xml->getAttribute('Address'));
        }
        for ($n = $xml->firstChild; $n !== null; $n = $n->nextSibling) {
            if (!($n instanceof \DOMElement)) {
                continue;
            }
            if ($n->namespaceURI !== XMLSecurityDSig::XMLDSIGNS) {
                $this->addInfo(new Chunk($n));
                continue;
            }
            switch ($n->localName) {
                case 'KeyInfo':
                    $this->addInfo(new KeyInfo($n));
                    break;
                default:
                    $this->addInfo(new Chunk($n));
                    break;
            }
        }
    }


    /**
     * Convert this element to XML.
     *
     * @param  \DOMElement $parent The parent element we should append this element to.
     * @return \DOMElement This element, as XML.
     */
    public function toXML(\DOMElement $parent)
    {
        $e = $parent->ownerDocument->createElementNS(Constants::NS_SAML, 'saml:SubjectConfirmationData');
        $parent->appendChild($e);

        if ($this->getNotBefore() !== null) {
            $e->setAttribute('NotBefore', gmdate('Y-m-d\TH:i:s\Z', $this->getNotBefore()));
        }
        if ($this->getNotOnOrAfter() !== null) {
            $e->setAttribute('NotOnOrAfter', gmdate('Y-m-d\TH:i:s\Z', $this->getNotOnOrAfter()));
        }
        if ($this->getRecipient() !== null) {
            $e->setAttribute('Recipient', $this->getRecipient());
        }
        if ($this->getInResponseTo() !== null) {
            $e->setAttribute('InResponseTo', $this->getInResponseTo());
        }
        if ($this->getAddress() !== null) {
            $e->setAttribute('Address', $this->getAddress());
        }
        /** @var \SAML2\XML\ds\KeyInfo|\SAML2\XML\Chunk $n */
        foreach ($this->getInfo() as $n) {
            $n->toXML($e);
        }

        return $e;
    }
}<|MERGE_RESOLUTION|>--- conflicted
+++ resolved
@@ -24,55 +24,35 @@
      *
      * @var int|null
      */
-<<<<<<< HEAD
-    private $NotBefore;
-=======
-    public $NotBefore = null;
->>>>>>> d8096e74
+    private $NotBefore = null;
 
     /**
      * The time after which this element is invalid, as an unix timestamp.
      *
      * @var int|null
      */
-<<<<<<< HEAD
-    private $NotOnOrAfter;
-=======
-    public $NotOnOrAfter = null;
->>>>>>> d8096e74
+    private $NotOnOrAfter = null;
 
     /**
      * The Recipient this Subject is valid for. Either an entity or a location.
      *
      * @var string|null
      */
-<<<<<<< HEAD
-    private $Recipient;
-=======
-    public $Recipient = null;
->>>>>>> d8096e74
+    private $Recipient = null;
 
     /**
      * The ID of the AuthnRequest this is a response to.
      *
      * @var string|null
      */
-<<<<<<< HEAD
-    private $InResponseTo;
-=======
-    public $InResponseTo = null;
->>>>>>> d8096e74
+    private $InResponseTo = null
 
     /**
      * The IP(v6) address of the user.
      *
      * @var string|null
      */
-<<<<<<< HEAD
-    private $Address;
-=======
-    public $Address = null;
->>>>>>> d8096e74
+    private $Address = null;
 
     /**
      * The various key information elements.
