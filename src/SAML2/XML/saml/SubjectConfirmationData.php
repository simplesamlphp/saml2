<?php

declare(strict_types=1);

namespace SimpleSAML\SAML2\XML\saml;

use DOMElement;
use RobRichards\XMLSecLibs\XMLSecurityDSig;
use SimpleSAML\Assert\Assert;
use SimpleSAML\SAML2\Constants;
use SimpleSAML\SAML2\XML\ds\KeyInfo;
use SimpleSAML\SAML2\Utils;
use SimpleSAML\XML\Chunk;
use SimpleSAML\XML\Exception\InvalidDOMElementException;
use SimpleSAML\XML\ExtendableAttributesTrait;
use SimpleSAML\XML\Utils as XMLUtils;

/**
 * Class representing SAML 2 SubjectConfirmationData element.
 *
 * @package simplesamlphp/saml2
 */
final class SubjectConfirmationData extends AbstractSamlElement
{
    use ExtendableAttributesTrait;

    /**
     * The time before this element is valid, as an unix timestamp.
     *
     * @var int|null
     */
    protected ?int $NotBefore = null;

    /**
     * The time after which this element is invalid, as an unix timestamp.
     *
     * @var int|null
     */
    protected ?int $NotOnOrAfter = null;

    /**
     * The Recipient this Subject is valid for. Either an entity or a location.
     *
     * @var string|null
     */
    protected ?string $Recipient = null;

    /**
     * The ID of the AuthnRequest this is a response to.
     *
     * @var string|null
     */
    protected ?string $InResponseTo = null;

    /**
     * The IP(v6) address of the user.
     *
     * @var string|null
     */
    protected ?string $Address = null;

    /**
     * The various key information elements.
     *
     * Array with various elements describing this key.
     * Unknown elements will be represented by \SimpleSAML\XML\Chunk.
     *
     * @var (\SimpleSAML\SAML2\XML\ds\KeyInfo|\SimpleSAML\XML\Chunk)[]
     */
    protected array $info = [];


    /**
     * Initialize (and parse) a SubjectConfirmationData element.
     *
     * @param int|null $notBefore
     * @param int|null $notOnOrAfter
     * @param string|null $recipient
     * @param string|null $inResponseTo
     * @param string|null $address
     * @param (\SimpleSAML\SAML2\XML\ds\KeyInfo|\SimpleSAML\XML\Chunk)[] $info
     * @param \DOMAttr[] $namespacedAttributes
     */
    public function __construct(
        ?int $notBefore = null,
        ?int $notOnOrAfter = null,
        ?string $recipient = null,
        ?string $inResponseTo = null,
        ?string $address = null,
        array $info = [],
        array $namespacedAttributes = []
    ) {
        $this->setNotBefore($notBefore);
        $this->setNotOnOrAfter($notOnOrAfter);
        $this->setRecipient($recipient);
        $this->setInResponseTo($inResponseTo);
        $this->setAddress($address);
        $this->setInfo($info);
        $this->setAttributesNS($namespacedAttributes);
    }


    /**
     * Collect the value of the NotBefore-property
     *
     * @return int|null
     */
    public function getNotBefore(): ?int
    {
        return $this->NotBefore;
    }


    /**
     * Set the value of the NotBefore-property
     *
     * @param int|null $notBefore
     * @return void
     */
    private function setNotBefore(?int $notBefore): void
    {
        $this->NotBefore = $notBefore;
    }


    /**
     * Collect the value of the NotOnOrAfter-property
     *
     * @return int|null
     */
    public function getNotOnOrAfter(): ?int
    {
        return $this->NotOnOrAfter;
    }


    /**
     * Set the value of the NotOnOrAfter-property
     *
     * @param int|null $notOnOrAfter
     * @return void
     */
    private function setNotOnOrAfter(?int $notOnOrAfter): void
    {
        $this->NotOnOrAfter = $notOnOrAfter;
    }


    /**
     * Collect the value of the Recipient-property
     *
     * @return string|null
     */
    public function getRecipient(): ?string
    {
        return $this->Recipient;
    }


    /**
     * Set the value of the Recipient-property
     *
     * @param string|null $recipient
     * @return void
     */
    private function setRecipient(?string $recipient): void
    {
        $this->Recipient = $recipient;
    }


    /**
     * Collect the value of the InResponseTo-property
     *
     * @return string|null
     */
    public function getInResponseTo(): ?string
    {
        return $this->InResponseTo;
    }


    /**
     * Set the value of the InResponseTo-property
     *
     * @param string|null $inResponseTo
     * @return void
     */
    private function setInResponseTo(?string $inResponseTo): void
    {
        $this->InResponseTo = $inResponseTo;
    }


    /**
     * Collect the value of the Address-property
     *
     * @return string|null
     */
    public function getAddress(): ?string
    {
        return $this->Address;
    }


    /**
     * Set the value of the Address-property
     *
     * @param string|null $address
     * @return void
     */
    private function setAddress(?string $address): void
    {
        if (!is_null($address) && !filter_var($address, FILTER_VALIDATE_IP, FILTER_FLAG_IPV4 | FILTER_FLAG_IPV6)) {
            Utils::getContainer()->getLogger()->warning(
                sprintf('Provided argument (%s) is not a valid IP address.', $address)
            );
        }
        $this->Address = $address;
    }


    /**
     * Collect the value of the info-property
     *
     * @return (\SimpleSAML\SAML2\XML\ds\KeyInfo|\SimpleSAML\XML\Chunk)[]
     */
    public function getInfo(): array
    {
        return $this->info;
    }


    /**
     * Set the value of the info-property
     *
     * @param (\SimpleSAML\SAML2\XML\ds\KeyInfo|\SimpleSAML\XML\Chunk)[] $info
     * @return void
     */
    private function setInfo(array $info): void
    {
        Assert::allIsInstanceOfAny($info, [Chunk::class, KeyInfo::class]);

        $this->info = $info;
    }


    /**
     * Test if an object, at the state it's in, would produce an empty XML-element
     *
     * @return bool
     */
    public function isEmptyElement(): bool
    {
        return (
            empty($this->NotBefore)
            && empty($this->NotOnOrAfter)
            && empty($this->Recipient)
            && empty($this->InResponseTo)
            && empty($this->Address)
            && empty($this->info)
            && empty($this->namespacedAttributes)
        );
    }


    /**
     * Convert XML into a SubjectConfirmationData
     *
     * @param \DOMElement $xml The XML element we should load
     * @return self
     *
<<<<<<< HEAD
     * @throws \SimpleSAML\SAML2\Exception\InvalidDOMElementException
     *   if the qualified name of the supplied element is wrong
     * @throws \SimpleSAML\SAML2\Exception\MissingAttributeException
     *   if the supplied element is missing any of the mandatory attributes
     * @throws \SimpleSAML\Assert\AssertionFailedException
     *   if NotBefore or NotOnOrAfter contain an invalid date.
=======
     * @throws \SimpleSAML\XML\Exception\InvalidDOMElementException if the qualified name of the supplied element is wrong
     * @throws \SimpleSAML\XML\Exception\MissingAttributeException if the supplied element is missing any of the mandatory attributes
     * @throws \SimpleSAML\Assert\AssertionFailedException if NotBefore or NotOnOrAfter contain an invalid date.
>>>>>>> 4438c59a
     */
    public static function fromXML(DOMElement $xml): object
    {
        Assert::same($xml->localName, 'SubjectConfirmationData', InvalidDOMElementException::class);
        Assert::same($xml->namespaceURI, SubjectConfirmationData::NS, InvalidDOMElementException::class);

        $NotBefore = self::getAttribute($xml, 'NotBefore', null);
        if ($NotBefore !== null) {
            $NotBefore = XMLUtils::xsDateTimeToTimestamp($NotBefore);
        }

        $NotOnOrAfter = self::getAttribute($xml, 'NotOnOrAfter', null);
        if ($NotOnOrAfter !== null) {
            $NotOnOrAfter = XMLUtils::xsDateTimeToTimestamp($NotOnOrAfter);
        }

        $Recipient = self::getAttribute($xml, 'Recipient', null);
        $InResponseTo = self::getAttribute($xml, 'InResponseTo', null);
        $Address = self::getAttribute($xml, 'Address', null);

        $info = [];
        foreach ($xml->childNodes as $n) {
            if (!($n instanceof DOMElement)) {
                continue;
            } elseif ($n->namespaceURI === XMLSecurityDSig::XMLDSIGNS && $n->localName === 'KeyInfo') {
                $info[] = KeyInfo::fromXML($n);
                continue;
            } else {
                $info[] = new Chunk($n);
                continue;
            }
        }

        return new self(
            $NotBefore,
            $NotOnOrAfter,
            $Recipient,
            $InResponseTo,
            $Address,
            $info,
            self::getAttributesNSFromXML($xml)
        );
    }


    /**
     * Convert this element to XML.
     *
     * @param  \DOMElement|null $parent The parent element we should append this element to.
     * @return \DOMElement This element, as XML.
     */
    public function toXML(DOMElement $parent = null): DOMElement
    {
        $e = $this->instantiateParentElement($parent);

        if ($this->NotBefore !== null) {
            $e->setAttribute('NotBefore', gmdate('Y-m-d\TH:i:s\Z', $this->NotBefore));
        }
        if ($this->NotOnOrAfter !== null) {
            $e->setAttribute('NotOnOrAfter', gmdate('Y-m-d\TH:i:s\Z', $this->NotOnOrAfter));
        }
        if ($this->Recipient !== null) {
            $e->setAttribute('Recipient', $this->Recipient);
        }
        if ($this->InResponseTo !== null) {
            $e->setAttribute('InResponseTo', $this->InResponseTo);
        }
        if ($this->Address !== null) {
            $e->setAttribute('Address', $this->Address);
        }

        foreach ($this->getAttributesNS() as $attr) {
            $e->setAttributeNS($attr['namespaceURI'], $attr['qualifiedName'], $attr['value']);
        }

        foreach ($this->info as $n) {
            $n->toXML($e);
        }

        return $e;
    }
}<|MERGE_RESOLUTION|>--- conflicted
+++ resolved
@@ -270,18 +270,12 @@
      * @param \DOMElement $xml The XML element we should load
      * @return self
      *
-<<<<<<< HEAD
      * @throws \SimpleSAML\SAML2\Exception\InvalidDOMElementException
      *   if the qualified name of the supplied element is wrong
      * @throws \SimpleSAML\SAML2\Exception\MissingAttributeException
      *   if the supplied element is missing any of the mandatory attributes
      * @throws \SimpleSAML\Assert\AssertionFailedException
      *   if NotBefore or NotOnOrAfter contain an invalid date.
-=======
-     * @throws \SimpleSAML\XML\Exception\InvalidDOMElementException if the qualified name of the supplied element is wrong
-     * @throws \SimpleSAML\XML\Exception\MissingAttributeException if the supplied element is missing any of the mandatory attributes
-     * @throws \SimpleSAML\Assert\AssertionFailedException if NotBefore or NotOnOrAfter contain an invalid date.
->>>>>>> 4438c59a
      */
     public static function fromXML(DOMElement $xml): object
     {
