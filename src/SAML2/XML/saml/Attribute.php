<?php

declare(strict_types=1);

namespace SAML2\XML\saml;

use SAML2\Constants;
use SAML2\Utils;

/**
 * Class representing SAML 2 Attribute.
 *
 * @package SimpleSAMLphp
 */
class Attribute
{
    /**
     * The Name of this attribute.
     *
     * @var string
     */
    private $Name;

    /**
     * The NameFormat of this attribute.
     *
     * @var string|null
     */
<<<<<<< HEAD
    private $NameFormat;
=======
    public $NameFormat = null;
>>>>>>> d8096e74

    /**
     * The FriendlyName of this attribute.
     *
     * @var string|null
     */
    private $FriendlyName = null;

    /**
     * List of attribute values.
     *
     * Array of \SAML2\XML\saml\AttributeValue elements.
     *
     * @var \SAML2\XML\saml\AttributeValue[]
     */
    private $AttributeValue = [];


    /**
     * Initialize an Attribute.
     *
     * @param \DOMElement|null $xml The XML element we should load.
     * @throws \Exception
     */
    public function __construct(\DOMElement $xml = null)
    {
        if ($xml === null) {
            return;
        }

        if (!$xml->hasAttribute('Name')) {
            throw new \Exception('Missing Name on Attribute.');
        }
        $this->setName($xml->getAttribute('Name'));

        if ($xml->hasAttribute('NameFormat')) {
            $this->setNameFormat($xml->getAttribute('NameFormat'));
        }

        if ($xml->hasAttribute('FriendlyName')) {
            $this->setFriendlyName($xml->getAttribute('FriendlyName'));
        }

        foreach (Utils::xpQuery($xml, './saml_assertion:AttributeValue') as $av) {
            $this->addAttributeValue(new AttributeValue($av));
        }
    }


    /**
     * Collect the value of the Name-property
     * @return string
     */
    public function getName() : string
    {
        return $this->Name;
    }


    /**
     * Set the value of the Name-property
     * @param string $name
     * @return void
     */
    public function setName(string $name)
    {
        $this->Name = $name;
    }


    /**
     * Collect the value of the NameFormat-property
     * @return string|null
     */
    public function getNameFormat()
    {
        return $this->NameFormat;
    }


    /**
     * Set the value of the NameFormat-property
     * @param string|null $nameFormat
     * @return void
     */
    public function setNameFormat(string $nameFormat = null)
    {
        $this->NameFormat = $nameFormat;
    }


    /**
     * Collect the value of the FriendlyName-property
     * @return string|null
     */
    public function getFriendlyName()
    {
        return $this->FriendlyName;
    }


    /**
     * Set the value of the FriendlyName-property
     * @param string|null $friendlyName
     * @return void
     */
    public function setFriendlyName(string $friendlyName = null)
    {
        $this->FriendlyName = $friendlyName;
    }


    /**
     * Collect the value of the AttributeValue-property
     * @return \SAML2\XML\saml\AttributeValue[]
     */
    public function getAttributeValue() : array
    {
        return $this->AttributeValue;
    }


    /**
     * Set the value of the AttributeValue-property
     * @param array $attributeValue
     * @return void
     */
    public function setAttributeValue(array $attributeValue)
    {
        $this->AttributeValue = $attributeValue;
    }


    /**
     * Add the value to the AttributeValue-property
     * @param \SAML2\XML\saml\AttributeValue $attributeValue
     * @return void
     */
    public function addAttributeValue(AttributeValue $attributeValue)
    {
        $this->AttributeValue[] = $attributeValue;
    }


    /**
     * Internal implementation of toXML.
     * This function allows RequestedAttribute to specify the element name and namespace.
     *
     * @param \DOMElement $parent    The element we should append this Attribute to.
     * @param string     $namespace The namespace the element should be created in.
     * @param string     $name      The name of the element.
     * @return \DOMElement
     */
    protected function toXMLInternal(\DOMElement $parent, string $namespace, string $name) : \DOMElement
    {
        $e = $parent->ownerDocument->createElementNS($namespace, $name);
        $parent->appendChild($e);

        $e->setAttribute('Name', $this->getName());

        if ($this->getNameFormat() !== null) {
            $e->setAttribute('NameFormat', $this->NameFormat);
        }

        if ($this->FriendlyName !== null) {
            $e->setAttribute('FriendlyName', $this->getFriendlyName());
        }

        foreach ($this->getAttributeValue() as $av) {
            $av->toXML($e);
        }

        return $e;
    }


    /**
     * Convert this Attribute to XML.
     *
     * @param \DOMElement $parent The element we should append this Attribute to.
     * @return \DOMElement
     */
    public function toXML(\DOMElement $parent) : \DOMElement
    {
        return $this->toXMLInternal($parent, Constants::NS_SAML, 'saml:Attribute');
    }
}<|MERGE_RESOLUTION|>--- conflicted
+++ resolved
@@ -26,11 +26,7 @@
      *
      * @var string|null
      */
-<<<<<<< HEAD
-    private $NameFormat;
-=======
-    public $NameFormat = null;
->>>>>>> d8096e74
+    private $NameFormat = null;
 
     /**
      * The FriendlyName of this attribute.
