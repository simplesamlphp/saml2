--- conflicted
+++ resolved
@@ -100,27 +100,6 @@
 
 
     /**
-<<<<<<< HEAD
-     * Add the value to the info-property
-     *
-     * @param \SAML2\XML\Chunk|\SAML2\XML\ds\KeyName|\SAML2\XML\ds\X509Data $info
-     * @return void
-     * @throws \InvalidArgumentException if $info is anything other than KeyName, X509Data or Chunk
-     */
-    public function addInfo($info): void
-    {
-        Assert::isInstanceOfAny(
-            $info,
-            [Chunk::class, KeyName::class, X509Data::class],
-            'KeyInfo can only contain instances of KeyName, X509Data or Chunk.'
-        );
-        $this->info[] = $info;
-    }
-
-
-    /**
-=======
->>>>>>> 52db3d6b
      * Convert XML into a KeyInfo
      *
      * @param \DOMElement $xml The XML element we should load
