--- conflicted
+++ resolved
@@ -65,24 +65,6 @@
 
 
     /**
-<<<<<<< HEAD
-     * Add the value to the data-property
-     *
-     * @param \SAML2\XML\Chunk|\SAML2\XML\ds\X509Certificate $data
-     * @return void
-     * @throws \InvalidArgumentException if $data is anything other than X509Certificate or Chunk
-     */
-    public function addData($data): void
-    {
-        Assert::isInstanceOfAny($data, [Chunk::class, X509Certificate::class]);
-
-        $this->data[] = $data;
-    }
-
-
-    /**
-=======
->>>>>>> 52db3d6b
      * Convert XML into a X509Data
      *
      * @param \DOMElement $xml The XML element we should load
@@ -131,10 +113,6 @@
     {
         $e = $this->instantiateParentElement($parent);
 
-<<<<<<< HEAD
-=======
-        /** @var \SAML2\XML\Chunk|\SAML2\XML\ds\X509Certificate|\SAML2\XML\ds\X509SubjectName $n */
->>>>>>> 52db3d6b
         foreach ($this->getData() as $n) {
             $n->toXML($e);
         }
