<?php

declare(strict_types=1);

namespace SAML2\XML\ds;

use RobRichards\XMLSecLibs\XMLSecurityDSig;

use SAML2\Utils;

/**
 * Class representing a ds:KeyName element.
 *
 * @package SimpleSAMLphp
 */
class KeyName
{
    /**
     * The key name.
     *
     * @var string
     */
<<<<<<< HEAD
    private $name;
=======
    public $name = '';
>>>>>>> d8096e74


    /**
     * Initialize a KeyName element.
     *
     * @param \DOMElement|null $xml The XML element we should load.
     */
    public function __construct(\DOMElement $xml = null)
    {
        if ($xml === null) {
            return;
        }

        $this->setName($xml->textContent);
    }


    /**
     * Collect the value of the name-property
     * @return string
     */
    public function getName() : string
    {
        return $this->name;
    }


    /**
     * Set the value of the name-property
     * @param string $name
     * @return void
     */
    public function setName(string $name)
    {
        $this->name = $name;
    }

    /**
     * Convert this KeyName element to XML.
     *
     * @param \DOMElement $parent The element we should append this KeyName element to.
     * @return \DOMElement
     */
    public function toXML(\DOMElement $parent) : \DOMElement
    {
        return Utils::addString($parent, XMLSecurityDSig::XMLDSIGNS, 'ds:KeyName', $this->name);
    }
}<|MERGE_RESOLUTION|>--- conflicted
+++ resolved
@@ -20,11 +20,7 @@
      *
      * @var string
      */
-<<<<<<< HEAD
-    private $name;
-=======
     public $name = '';
->>>>>>> d8096e74
 
 
     /**
