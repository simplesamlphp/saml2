--- conflicted
+++ resolved
@@ -32,15 +32,9 @@
 
 
     /**
-<<<<<<< HEAD
-     * The private key we should use to sign the message.
-     *
-     * The private key can be null, in which case the message is sent unsigned.
-=======
      * The private key we should use to sign an unsigned message.
      *
      * The private key can be null, in which case we can only validate an already signed message.
->>>>>>> 04d9c61e
      *
      * @var \RobRichards\XMLSecLibs\XMLSecurityKey|null
      */
