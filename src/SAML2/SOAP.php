--- conflicted
+++ resolved
@@ -19,7 +19,6 @@
      */
     public function send(Message $message)
     {
-<<<<<<< HEAD
         
         $envelope = '<soap-env:Envelope xmlns:soap-env="http://schemas.xmlsoap.org/soap/envelope/">'.
                     '<soap-env:Header/><soap-env:Body /></soap-env:Envelope>';
@@ -38,19 +37,6 @@
         $soapBody->item(0)->appendChild($doc->importNode($message->toSignedXML(), true));
         
         print($doc->saveXML());
-=======
-        header('Content-Type: text/xml', true);
-        $outputFromIdp = '<?xml version="1.0" encoding="UTF-8"?>';
-        $outputFromIdp .= '<SOAP-ENV:Envelope xmlns:SOAP-ENV="http://schemas.xmlsoap.org/soap/envelope/">';
-        $outputFromIdp .= '<SOAP-ENV:Body>';
-        $xmlMessage = $message->toSignedXML();
-        Utils::getContainer()->debugMessage($xmlMessage, 'out');
-        $tempOutputFromIdp = $xmlMessage->ownerDocument->saveXML($xmlMessage);
-        $outputFromIdp .= $tempOutputFromIdp;
-        $outputFromIdp .= '</SOAP-ENV:Body>';
-        $outputFromIdp .= '</SOAP-ENV:Envelope>';
-        print($outputFromIdp);
->>>>>>> a7e5b2fd
         exit(0);
     }
 
@@ -72,18 +58,13 @@
 
         $document = DOMDocumentFactory::fromString($postText);
         $xml = $document->firstChild;
-<<<<<<< HEAD
-        SAML2_Utils::getContainer()->debugMessage($xml, 'in');
-        $results = SAML2_Utils::xpQuery($xml, '/soap-env:Envelope/soap-env:Body/*[1]');
-        $message = SAML2_Message::fromXML($results[0]);
+
+        Utils::getContainer()->debugMessage($xml, 'in');
+        $results = Utils::xpQuery($xml, '/soap-env:Envelope/soap-env:Body/*[1]');
+
+        $message = Message::fromXML($results[0]);
         $this->setDestination($message->getAssertionConsumerServiceURL());
 
         return $message;
-=======
-        Utils::getContainer()->debugMessage($xml, 'in');
-        $results = Utils::xpQuery($xml, '/soap-env:Envelope/soap-env:Body/*[1]');
-
-        return Message::fromXML($results[0]);
->>>>>>> a7e5b2fd
     }
 }