--- conflicted
+++ resolved
@@ -121,14 +121,11 @@
             $ctxOpts['ssl']['cafile'] = $peerCertFile;
         }
 
-<<<<<<< HEAD
         $ctxOpts['http']['header'] = 'SOAPAction: "http://www.oasis-open.org/committees/security"' . "\n";
-=======
         if ($srcMetadata->hasValue('saml.SOAPClient.stream_context.ssl.peer_name')) {
             $ctxOpts['ssl']['peer_name'] = $srcMetadata->getString('saml.SOAPClient.stream_context.ssl.peer_name');
         }
 
->>>>>>> 919f99bb
         $context = stream_context_create($ctxOpts);
         if ($context === null) {
             throw new \Exception('Unable to create SSL stream context');
