<?php

/**
 * Implementation of the SAML 2.0 SOAP binding.
 *
 * @author Shoaib Ali
 * @package SimpleSAMLphp
 */
class SAML2_SOAPClient
{
    const START_SOAP_ENVELOPE = '<soap-env:Envelope xmlns:soap-env="http://schemas.xmlsoap.org/soap/envelope/"><soap-env:Header/><soap-env:Body>';
    const END_SOAP_ENVELOPE = '</soap-env:Body></soap-env:Envelope>';


    /**
     * The username to use for HTTP authentication.
     *
     * @var string
     */
    private $username;

    /**
     * The password to use for HTTP authentication.
     *
     * @var string
     */
    private $password;


    /**
     * Set username & password for HTTP Basic Auth.
     *
     * @param string $username  The username.
     * @param string $passwort  The password.
     */
    public function setBasicAuth($username, $password)
    {
        assert('is_string($username)');
        assert('is_string($password)');

        $this->username = $username;
        $this->password = $password;
    }



    /**
     * This function sends the SOAP message to the service location and returns SOAP response
     *
     * @param  SAML2_Message            $msg         The request that should be sent.
     * @param  SimpleSAML_Configuration $srcMetadata The metadata of the issuer of the message.
     * @param  SimpleSAML_Configuration $dstMetadata The metadata of the destination of the message.
     * @return SAML2_Message            The response we received.
     * @throws Exception
     */
    public function send(SAML2_Message $msg, SimpleSAML_Configuration $srcMetadata, SimpleSAML_Configuration $dstMetadata = NULL)
    {
        $issuer = $msg->getIssuer();

        $ctxOpts = array(
            'ssl' => array(
                'capture_peer_cert' => TRUE,
            ),
        );

        /* Determine if we are going to do a MutualSSL connection between the IdP and SP  - Shoaib */
        if ($srcMetadata->hasValue('saml.SOAPClient.certificate')) {
            $cert = $srcMetadata->getValue('saml.SOAPClient.certificate');
            if ($cert !== FALSE) {
                $ctxOpts['ssl']['local_cert'] = SimpleSAML_Utilities::resolveCert(
                    $srcMetadata->getString('saml.SOAPClient.certificate')
                );
                if ($srcMetadata->hasValue('saml.SOAPClient.privatekey_pass')) {
                    $ctxOpts['ssl']['passphrase'] = $srcMetadata->getString('saml.SOAPClient.privatekey_pass');
                }
            }
        } else {
            /* Use the SP certificate and privatekey if it is configured. */
            $privateKey = SimpleSAML_Utilities::loadPrivateKey($srcMetadata);
            $publicKey = SimpleSAML_Utilities::loadPublicKey($srcMetadata);
            if ($privateKey !== NULL && $publicKey !== NULL && isset($publicKey['PEM'])) {
                $keyCertData = $privateKey['PEM'] . $publicKey['PEM'];
                $file = SimpleSAML_Utilities::getTempDir() . '/' . sha1($keyCertData) . '.pem';
                if (!file_exists($file)) {
                    SimpleSAML_Utilities::writeFile($file, $keyCertData);
                }
                $ctxOpts['ssl']['local_cert'] = $file;
                if (isset($privateKey['password'])) {
                    $ctxOpts['ssl']['passphrase'] = $privateKey['password'];
                }
            }
        }

        /* Do peer certificate verification */
        if ($dstMetadata !== NULL) {
            $peerPublicKeys = $dstMetadata->getPublicKeys('signing', TRUE);
            $certData = '';
            foreach ($peerPublicKeys as $key) {
                if ($key['type'] !== 'X509Certificate') {
                    continue;
                }
                $certData .= "-----BEGIN CERTIFICATE-----\n" .
                    chunk_split($key['X509Certificate'], 64) .
                    "-----END CERTIFICATE-----\n";
            }
            $peerCertFile = SimpleSAML_Utilities::getTempDir() . '/' . sha1($certData) . '.pem';
            if (!file_exists($peerCertFile)) {
                SimpleSAML_Utilities::writeFile($peerCertFile, $certData);
            }
            /* Create ssl context */
            $ctxOpts['ssl']['verify_peer'] = TRUE;
            $ctxOpts['ssl']['verify_depth'] = 1;
            $ctxOpts['ssl']['cafile'] = $peerCertFile;
        }

        $ctxOpts['http']['header'] = 'SOAPAction: "http://www.oasis-open.org/committees/security"' . "\n";

<<<<<<< HEAD
        if ($this->username !== NULL && $this->password !== NULL) {
            /* Add HTTP Basic authentication header. */
            $authData = $this->username . ':' . $this->password;
            $authData = base64_encode($authData);
            $ctxOpts['http']['header'] .= 'Authorization: Basic ' . $authData . "\n";
        }
=======
        if ($srcMetadata->hasValue('saml.SOAPClient.proxyhost')) {
            $options['proxy_host'] = $srcMetadata->getValue('saml.SOAPClient.proxyhost');
        }

        if ($srcMetadata->hasValue('saml.SOAPClient.proxyport')) {
            $options['proxy_port'] = $srcMetadata->getValue('saml.SOAPClient.proxyport');
        }

        $x = new SoapClient(NULL, $options);
>>>>>>> d701a128

        /* Add soap-envelopes */
        $request = $msg->toSignedXML();
        $request = self::START_SOAP_ENVELOPE . $request->ownerDocument->saveXML($request) . self::END_SOAP_ENVELOPE;

        SAML2_Utils::getContainer()->debugMessage($request, 'out');

        $ctxOpts['http']['content'] = $request;
        $ctxOpts['http']['header'] .= 'Content-Type: text/xml; charset=utf-8' . "\n";
        $ctxOpts['http']['method'] = 'POST';
        $destination = $msg->getDestination();

        /* Perform SOAP Request over HTTP */
        $context = stream_context_create($ctxOpts);
        if ($context === NULL) {
            throw new Exception('Unable to create stream context');
        }
        $soapresponsexml = @file_get_contents($destination, FALSE, $context);
        if ($soapresponsexml === FALSE) {
            throw new Exception('Error processing SOAP call: ' . SimpleSAML_Utilities::getLastError());
        }

        SAML2_Utils::getContainer()->debugMessage($soapresponsexml, 'in');

        /* Convert to SAML2_Message (DOMElement) */
        try {
            $dom = SAML2_DOMDocumentFactory::fromString($soapresponsexml);
        } catch (SAML2_Exception_RuntimeException $e) {
            throw new Exception('Not a SOAP response.', 0, $e);
        }

        $soapfault = $this->getSOAPFault($dom);
        if (isset($soapfault)) {
            throw new Exception($soapfault);
        }
        /* Extract the message from the response */
        $samlresponse = SAML2_Utils::xpQuery($dom->firstChild, '/soap-env:Envelope/soap-env:Body/*[1]');
        $samlresponse = SAML2_Message::fromXML($samlresponse[0]);

        /* Add validator to message which uses the SSL context. */
        self::addSSLValidator($samlresponse, $context);

        SAML2_Utils::getContainer()->getLogger()->debug("Valid ArtifactResponse received from IdP");

        return $samlresponse;

    }

    /**
     * Add a signature validator based on a SSL context.
     *
     * @param SAML2_Message $msg     The message we should add a validator to.
     * @param resource      $context The stream context.
     */
    private static function addSSLValidator(SAML2_Message $msg, $context)
    {
        $options = stream_context_get_options($context);
        if (!isset($options['ssl']['peer_certificate'])) {
            return;
        }

        $key = openssl_pkey_get_public($options['ssl']['peer_certificate']);
        if ($key === FALSE) {
            SAML2_Utils::getContainer()->getLogger()->warning('Unable to get public key from peer certificate.');

            return;
        }

        $keyInfo = openssl_pkey_get_details($key);
        if ($keyInfo === FALSE) {
            SAML2_Utils::getContainer()->getLogger()->warning('Unable to get key details from public key.');

            return;
        }

        if (!isset($keyInfo['key'])) {
            SAML2_Utils::getContainer()->getLogger()->warning('Missing key in public key details.');

            return;
        }

        $msg->addValidator(array('SAML2_SOAPClient', 'validateSSL'), $keyInfo['key']);
    }

    /**
     * Validate a SOAP message against the certificate on the SSL connection.
     *
     * @param string         $data The public key that was used on the connection.
     * @param XMLSecurityKey $key  The key we should validate the certificate against.
     * @throws Exception
     */
    public static function validateSSL($data, XMLSecurityKey $key)
    {
        assert('is_string($data)');

        $keyInfo = openssl_pkey_get_details($key->key);
        if ($keyInfo === FALSE) {
            throw new Exception('Unable to get key details from XMLSecurityKey.');
        }

        if (!isset($keyInfo['key'])) {
            throw new Exception('Missing key in public key details.');
        }

        if ($keyInfo['key'] !== $data) {
            SAML2_Utils::getContainer()->getLogger()->debug('Key on SSL connection did not match key we validated against.');

            return;
        }

        SAML2_Utils::getContainer()->getLogger()->debug('Message validated based on SSL certificate.');
    }

    /*
     * Extracts the SOAP Fault from SOAP message
     * @param $soapmessage Soap response needs to be type DOMDocument
     * @return $soapfaultstring string|NULL
     */
    private function getSOAPFault($soapMessage)
    {
        $soapFault = SAML2_Utils::xpQuery($soapMessage->firstChild, '/soap-env:Envelope/soap-env:Body/soap-env:Fault');

        if (empty($soapFault)) {
            /* No fault. */

            return NULL;
        }
        $soapFaultElement = $soapFault[0];
        $soapFaultString = "Unknown fault string found"; // There is a fault element but we haven't found out what the fault string is
        $faultStringElement =   SAML2_Utils::xpQuery($soapFaultElement, './soap-env:faultstring') ; // find out the fault string
        if (!empty($faultStringElement)) {
            return $faultStringElement[0]->textContent;
        }

        return $soapFaultString;
    }

}<|MERGE_RESOLUTION|>--- conflicted
+++ resolved
@@ -115,14 +115,13 @@
 
         $ctxOpts['http']['header'] = 'SOAPAction: "http://www.oasis-open.org/committees/security"' . "\n";
 
-<<<<<<< HEAD
         if ($this->username !== NULL && $this->password !== NULL) {
             /* Add HTTP Basic authentication header. */
             $authData = $this->username . ':' . $this->password;
             $authData = base64_encode($authData);
             $ctxOpts['http']['header'] .= 'Authorization: Basic ' . $authData . "\n";
         }
-=======
+
         if ($srcMetadata->hasValue('saml.SOAPClient.proxyhost')) {
             $options['proxy_host'] = $srcMetadata->getValue('saml.SOAPClient.proxyhost');
         }
@@ -132,7 +131,6 @@
         }
 
         $x = new SoapClient(NULL, $options);
->>>>>>> d701a128
 
         /* Add soap-envelopes */
         $request = $msg->toSignedXML();
