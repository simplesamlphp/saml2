--- conflicted
+++ resolved
@@ -207,25 +207,6 @@
     private $nameFormat;
 
     /**
-<<<<<<< HEAD
-     * The private key we should use to sign the assertion.
-     *
-     * The private key can be null, in which case the assertion is sent unsigned.
-     *
-     * @var XMLSecurityKey|null
-     */
-    protected $signatureKey;
-
-    /**
-     * List of certificates that should be included in the assertion.
-     *
-     * @var array
-     */
-    protected $certificates;
-
-    /**
-=======
->>>>>>> c537fe34
      * The data needed to verify the signature.
      *
      * @var array|null
