--- conflicted
+++ resolved
@@ -16,11 +16,7 @@
 
         "psr/log": "~1.1",
         "robrichards/xmlseclibs": "^3.1.0",
-<<<<<<< HEAD
-        "simplesamlphp/assert": "^0.0.12"
-=======
         "simplesamlphp/assert": "~0.0.12"
->>>>>>> 4caa136e
     },
     "require-dev": {
         "mockery/mockery": "~1.3",
