{
    "name": "simplesamlphp/saml2",
    "description": "SAML2 PHP library from SimpleSAMLphp",
    "license": "LGPL-2.1-or-later",
    "authors": [
        {
            "name": "Andreas Åkre Solberg",
            "email": "andreas.solberg@uninett.no"
        },
        {
            "name": "Jaime Pérez Crespo",
            "email": "jaime.perez@uninett.no"
        },
        {
            "name": "Tim van Dijen",
            "email": "tvdijen@gmail.com"
        }
    ],
    "require": {
        "php": "^8.0",
        "ext-date": "*",
        "ext-dom": "*",
        "ext-filter": "*",
        "ext-openssl": "*",
        "ext-pcre": "*",
        "ext-soap": "*",
        "ext-zlib": "*",

        "nyholm/psr7": "^1.5.1",
        "psr/clock": "^1.0",
        "psr/http-message": "^2.0",
        "psr/log": "^2.0 || ^3.0",
<<<<<<< HEAD
        "simplesamlphp/xml-common": "^1.11.2",
        "simplesamlphp/xml-security": "^1.6.8",
        "simplesamlphp/xml-soap": "^1.2.0",
=======
        "simplesamlphp/xml-common": "^1.12.0",
        "simplesamlphp/xml-security": "^1.6.8",
        "simplesamlphp/xml-soap": "^1.3.0",
>>>>>>> cae26046
        "simplesamlphp/assert": "^1.0.4"
    },
    "require-dev": {
        "beste/clock": "^3.0",
        "mockery/mockery": "^1.5.1",
        "simplesamlphp/simplesamlphp-test-framework": "^1.5.5"
    },
    "autoload": {
        "psr-4": {
            "SimpleSAML\\SAML2\\": "src/SAML2"
        }
    },
    "autoload-dev": {
        "psr-4": {
            "SimpleSAML\\Test\\SAML2\\": "tests/SAML2/",
            "SimpleSAML\\TestUtils\\SAML2\\": "tests/TestUtils/"
        }
    },
    "extra": {
        "branch-alias": {
            "dev-master": "v6.0.x-dev"
        }
    },
    "config": {
        "allow-plugins": {
            "composer/package-versions-deprecated": true
        }
    }
}<|MERGE_RESOLUTION|>--- conflicted
+++ resolved
@@ -30,16 +30,10 @@
         "psr/clock": "^1.0",
         "psr/http-message": "^2.0",
         "psr/log": "^2.0 || ^3.0",
-<<<<<<< HEAD
-        "simplesamlphp/xml-common": "^1.11.2",
-        "simplesamlphp/xml-security": "^1.6.8",
-        "simplesamlphp/xml-soap": "^1.2.0",
-=======
+        "simplesamlphp/assert": "^1.0.4",
         "simplesamlphp/xml-common": "^1.12.0",
         "simplesamlphp/xml-security": "^1.6.8",
-        "simplesamlphp/xml-soap": "^1.3.0",
->>>>>>> cae26046
-        "simplesamlphp/assert": "^1.0.4"
+        "simplesamlphp/xml-soap": "^1.3.0"
     },
     "require-dev": {
         "beste/clock": "^3.0",
