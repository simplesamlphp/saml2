--- conflicted
+++ resolved
@@ -17,11 +17,6 @@
         <exclude-pattern>**/EncryptedAssertion.php</exclude-pattern>
     </rule>
 
-<<<<<<< HEAD
-    <rule ref="Generic.PHP.LowerCaseConstant"/>
-
-=======
->>>>>>> a7e5b2fd
     <!-- Lines can be a little bit longer before they break the build -->
     <rule ref="Generic.Files.LineLength">
         <properties>
