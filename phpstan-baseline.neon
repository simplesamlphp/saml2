--- conflicted
+++ resolved
@@ -1,21 +1,12 @@
 parameters:
 	ignoreErrors:
 		-
-<<<<<<< HEAD
-			message: '#^Call to an undefined method SimpleSAML\\SAML2\\XML\\samlp\\AbstractMessage\:\:addValidator\(\)\.$#'
-			identifier: method.notFound
-=======
 			message: '#^Call to static method addSign\(\) on an unknown class SimpleSAML\\Module\\saml\\Message\.$#'
 			identifier: class.notFound
->>>>>>> ce6bf2dc
-			count: 1
-			path: src/Binding/HTTPArtifact.php
-
-		-
-<<<<<<< HEAD
-			message: '#^Call to an undefined method SimpleSAML\\SAML2\\XML\\samlp\\ArtifactResponse\:\:validate\(\)\.$#'
-			identifier: method.notFound
-=======
+			count: 1
+			path: src/Binding/HTTPArtifact.php
+
+		-
 			message: '#^Call to static method getInstance\(\) on an unknown class SimpleSAML\\Configuration\.$#'
 			identifier: class.notFound
 			count: 2
@@ -24,50 +15,28 @@
 		-
 			message: '#^Call to static method getInstance\(\) on an unknown class SimpleSAML\\Store\\StoreFactory\.$#'
 			identifier: class.notFound
->>>>>>> ce6bf2dc
-			count: 1
-			path: src/Binding/HTTPArtifact.php
-
-		-
-<<<<<<< HEAD
-			message: '#^Call to method addURLparameters\(\) on an unknown class SimpleSAML\\Utils\\HTTP\.$#'
-=======
+			count: 1
+			path: src/Binding/HTTPArtifact.php
+
+		-
 			message: '#^Call to static method getMetadataHandler\(\) on an unknown class SimpleSAML\\Metadata\\MetaDataStorageHandler\.$#'
->>>>>>> ce6bf2dc
-			identifier: class.notFound
-			count: 1
-			path: src/Binding/HTTPArtifact.php
-
-		-
-<<<<<<< HEAD
-			message: '#^Call to method getString\(\) on an unknown class SimpleSAML\\Configuration\.$#'
-=======
+			identifier: class.notFound
+			count: 1
+			path: src/Binding/HTTPArtifact.php
+
+		-
 			message: '#^Instantiated class SimpleSAML\\Utils\\HTTP not found\.$#'
->>>>>>> ce6bf2dc
-			identifier: class.notFound
-			count: 1
-			path: src/Binding/HTTPArtifact.php
-
-		-
-<<<<<<< HEAD
-			message: '#^Call to static method addSign\(\) on an unknown class SimpleSAML\\Module\\saml\\Message\.$#'
-=======
+			identifier: class.notFound
+			count: 1
+			path: src/Binding/HTTPArtifact.php
+
+		-
 			message: '#^Parameter \$key of method SimpleSAML\\SAML2\\Binding\\HTTPArtifact\:\:validateSignature\(\) has invalid type SimpleSAML\\XMLSecurity\\XMLSecurityKey\.$#'
->>>>>>> ce6bf2dc
-			identifier: class.notFound
-			count: 1
-			path: src/Binding/HTTPArtifact.php
-
-		-
-<<<<<<< HEAD
-			message: '#^Call to static method getInstance\(\) on an unknown class SimpleSAML\\Configuration\.$#'
-			identifier: class.notFound
-			count: 2
-			path: src/Binding/HTTPArtifact.php
-
-		-
-			message: '#^Call to static method getInstance\(\) on an unknown class SimpleSAML\\Store\\StoreFactory\.$#'
-=======
+			identifier: class.notFound
+			count: 1
+			path: src/Binding/HTTPArtifact.php
+
+		-
 			message: '#^Parameter \$sp of method SimpleSAML\\SAML2\\Binding\\HTTPArtifact\:\:setSPMetadata\(\) has invalid type SimpleSAML\\Configuration\.$#'
 			identifier: class.notFound
 			count: 1
@@ -75,45 +44,11 @@
 
 		-
 			message: '#^Property SimpleSAML\\SAML2\\Binding\\HTTPArtifact\:\:\$spMetadata has unknown class SimpleSAML\\Configuration as its type\.$#'
->>>>>>> ce6bf2dc
-			identifier: class.notFound
-			count: 1
-			path: src/Binding/HTTPArtifact.php
-
-		-
-<<<<<<< HEAD
-			message: '#^Call to static method getMetadataHandler\(\) on an unknown class SimpleSAML\\Metadata\\MetaDataStorageHandler\.$#'
-			identifier: class.notFound
-			count: 1
-			path: src/Binding/HTTPArtifact.php
-
-		-
-			message: '#^Instantiated class SimpleSAML\\Utils\\HTTP not found\.$#'
-			identifier: class.notFound
-			count: 1
-			path: src/Binding/HTTPArtifact.php
-
-		-
-			message: '#^Parameter \$key of method SimpleSAML\\SAML2\\Binding\\HTTPArtifact\:\:validateSignature\(\) has invalid type SimpleSAML\\XMLSecurity\\XMLSecurityKey\.$#'
-			identifier: class.notFound
-			count: 2
-			path: src/Binding/HTTPArtifact.php
-
-		-
-			message: '#^Parameter \$sp of method SimpleSAML\\SAML2\\Binding\\HTTPArtifact\:\:setSPMetadata\(\) has invalid type SimpleSAML\\Configuration\.$#'
-			identifier: class.notFound
-			count: 2
-			path: src/Binding/HTTPArtifact.php
-
-		-
-			message: '#^Property SimpleSAML\\SAML2\\Binding\\HTTPArtifact\:\:\$spMetadata has unknown class SimpleSAML\\Configuration as its type\.$#'
-			identifier: class.notFound
-			count: 2
-			path: src/Binding/HTTPArtifact.php
-
-		-
-			message: '#^Access to property \$key on an unknown class SimpleSAML\\XMLSecurity\\XMLSecurityKey\.$#'
-=======
+			identifier: class.notFound
+			count: 1
+			path: src/Binding/HTTPArtifact.php
+
+		-
 			message: '#^Parameter \$configuration of method SimpleSAML\\SAML2\\Configuration\\SimpleSAMLConverter\:\:convertToIdentityProvider\(\) has invalid type SimpleSAML\\Configuration\.$#'
 			identifier: class.notFound
 			count: 1
@@ -121,64 +56,29 @@
 
 		-
 			message: '#^Parameter \$configuration of method SimpleSAML\\SAML2\\Configuration\\SimpleSAMLConverter\:\:convertToServiceProvider\(\) has invalid type SimpleSAML\\Configuration\.$#'
->>>>>>> ce6bf2dc
-			identifier: class.notFound
-			count: 1
-			path: src/SOAPClient.php
-
-		-
-<<<<<<< HEAD
-			message: '#^Call to an undefined method SimpleSAML\\SAML2\\XML\\samlp\\AbstractMessage\:\:addValidator\(\)\.$#'
-			identifier: method.notFound
-=======
+			identifier: class.notFound
+			count: 1
+			path: src/SOAPClient.php
+
+		-
 			message: '#^Parameter \$configuration of method SimpleSAML\\SAML2\\Configuration\\SimpleSAMLConverter\:\:enrichForDecryptionProvider\(\) has invalid type SimpleSAML\\Configuration\.$#'
 			identifier: class.notFound
->>>>>>> ce6bf2dc
-			count: 1
-			path: src/SOAPClient.php
-
-		-
-<<<<<<< HEAD
-			message: '#^Call to method getCertPath\(\) on an unknown class SimpleSAML\\Utils\\Config\.$#'
-=======
+			count: 1
+			path: src/SOAPClient.php
+
+		-
 			message: '#^Parameter \$configuration of method SimpleSAML\\SAML2\\Configuration\\SimpleSAMLConverter\:\:enrichForIdentityProvider\(\) has invalid type SimpleSAML\\Configuration\.$#'
->>>>>>> ce6bf2dc
-			identifier: class.notFound
-			count: 1
-			path: src/SOAPClient.php
-
-		-
-<<<<<<< HEAD
-			message: '#^Call to method getPublicKeys\(\) on an unknown class SimpleSAML\\Configuration\.$#'
-=======
+			identifier: class.notFound
+			count: 1
+			path: src/SOAPClient.php
+
+		-
 			message: '#^Parameter \$configuration of method SimpleSAML\\SAML2\\Configuration\\SimpleSAMLConverter\:\:enrichForServiceProvider\(\) has invalid type SimpleSAML\\Configuration\.$#'
->>>>>>> ce6bf2dc
-			identifier: class.notFound
-			count: 1
-			path: src/SOAPClient.php
-
-		-
-<<<<<<< HEAD
-			message: '#^Call to method getString\(\) on an unknown class SimpleSAML\\Configuration\.$#'
-			identifier: class.notFound
-			count: 3
-			path: src/SOAPClient.php
-
-		-
-			message: '#^Call to method getValue\(\) on an unknown class SimpleSAML\\Configuration\.$#'
-			identifier: class.notFound
-			count: 3
-			path: src/SOAPClient.php
-
-		-
-			message: '#^Call to method hasValue\(\) on an unknown class SimpleSAML\\Configuration\.$#'
-			identifier: class.notFound
-			count: 5
-			path: src/SOAPClient.php
-
-		-
-			message: '#^Call to method loadPrivateKey\(\) on an unknown class SimpleSAML\\Utils\\Crypto\.$#'
-=======
+			identifier: class.notFound
+			count: 1
+			path: src/SOAPClient.php
+
+		-
 			message: '#^Parameter \$configuration of method SimpleSAML\\SAML2\\Configuration\\SimpleSAMLConverter\:\:pluckConfiguration\(\) has invalid type SimpleSAML\\Configuration\.$#'
 			identifier: class.notFound
 			count: 1
@@ -198,42 +98,23 @@
 
 		-
 			message: '#^Parameter \$dstMetadata of method SimpleSAML\\SAML2\\SOAPClient\:\:send\(\) has invalid type SimpleSAML\\Configuration\.$#'
->>>>>>> ce6bf2dc
-			identifier: class.notFound
-			count: 1
-			path: src/SOAPClient.php
-
-		-
-<<<<<<< HEAD
-			message: '#^Call to method loadPublicKey\(\) on an unknown class SimpleSAML\\Utils\\Crypto\.$#'
-=======
+			identifier: class.notFound
+			count: 1
+			path: src/SOAPClient.php
+
+		-
 			message: '#^Parameter \$key of method SimpleSAML\\SAML2\\SOAPClient\:\:validateSSL\(\) has invalid type SimpleSAML\\XMLSecurity\\XMLSecurityKey\.$#'
->>>>>>> ce6bf2dc
-			identifier: class.notFound
-			count: 1
-			path: src/SOAPClient.php
-
-		-
-<<<<<<< HEAD
-			message: '#^Instantiated class SimpleSAML\\Utils\\Config not found\.$#'
-=======
+			identifier: class.notFound
+			count: 1
+			path: src/SOAPClient.php
+
+		-
 			message: '#^Parameter \$srcMetadata of method SimpleSAML\\SAML2\\SOAPClient\:\:send\(\) has invalid type SimpleSAML\\Configuration\.$#'
->>>>>>> ce6bf2dc
-			identifier: class.notFound
-			count: 1
-			path: src/SOAPClient.php
-
-		-
-<<<<<<< HEAD
-			message: '#^Instantiated class SimpleSAML\\Utils\\Crypto not found\.$#'
-			identifier: class.notFound
-			count: 1
-			path: src/SOAPClient.php
-
-		-
-			message: '#^Parameter \$dstMetadata of method SimpleSAML\\SAML2\\SOAPClient\:\:send\(\) has invalid type SimpleSAML\\Configuration\.$#'
-			identifier: class.notFound
-=======
+			identifier: class.notFound
+			count: 1
+			path: src/SOAPClient.php
+
+		-
 			message: '#^Unsafe usage of new static\(\)\.$#'
 			identifier: new.static
 			count: 2
@@ -278,82 +159,40 @@
 		-
 			message: '#^Access to undefined constant static\(SimpleSAML\\SAML2\\XML\\saml\\AbstractBaseID\)\:\:XSI_TYPE_NAMESPACE\.$#'
 			identifier: classConstant.notFound
->>>>>>> ce6bf2dc
-			count: 2
-			path: src/SOAPClient.php
-
-		-
-<<<<<<< HEAD
-			message: '#^Parameter \$key of method SimpleSAML\\SAML2\\SOAPClient\:\:validateSSL\(\) has invalid type SimpleSAML\\XMLSecurity\\XMLSecurityKey\.$#'
-			identifier: class.notFound
-=======
+			count: 2
+			path: src/SOAPClient.php
+
+		-
 			message: '#^Access to undefined constant static\(SimpleSAML\\SAML2\\XML\\saml\\AbstractBaseID\)\:\:XSI_TYPE_PREFIX\.$#'
 			identifier: classConstant.notFound
->>>>>>> ce6bf2dc
-			count: 2
-			path: src/SOAPClient.php
-
-		-
-<<<<<<< HEAD
-			message: '#^Parameter \$srcMetadata of method SimpleSAML\\SAML2\\SOAPClient\:\:send\(\) has invalid type SimpleSAML\\Configuration\.$#'
-			identifier: class.notFound
-=======
+			count: 2
+			path: src/SOAPClient.php
+
+		-
 			message: '#^Access to undefined constant static\(SimpleSAML\\SAML2\\XML\\saml\\AbstractCondition\)\:\:XSI_TYPE_NAME\.$#'
 			identifier: classConstant.notFound
->>>>>>> ce6bf2dc
-			count: 2
-			path: src/SOAPClient.php
-
-		-
-<<<<<<< HEAD
-			message: '#^Unsafe usage of new static\(\)\.$#'
-			identifier: new.static
-=======
+			count: 2
+			path: src/SOAPClient.php
+
+		-
 			message: '#^Access to undefined constant static\(SimpleSAML\\SAML2\\XML\\saml\\AbstractCondition\)\:\:XSI_TYPE_NAMESPACE\.$#'
 			identifier: classConstant.notFound
->>>>>>> ce6bf2dc
 			count: 2
 			path: src/XML/md/AbstractEndpointType.php
 
 		-
-<<<<<<< HEAD
-			message: '#^Unsafe usage of new static\(\)\.$#'
-			identifier: new.static
-=======
 			message: '#^Access to undefined constant static\(SimpleSAML\\SAML2\\XML\\saml\\AbstractCondition\)\:\:XSI_TYPE_PREFIX\.$#'
 			identifier: classConstant.notFound
->>>>>>> ce6bf2dc
 			count: 2
 			path: src/XML/md/AbstractIndexedEndpointType.php
 
 		-
-<<<<<<< HEAD
-			message: '#^Unsafe usage of new static\(\)\.$#'
-			identifier: new.static
-=======
 			message: '#^Access to undefined constant static\(SimpleSAML\\SAML2\\XML\\saml\\AbstractStatement\)\:\:XSI_TYPE_NAME\.$#'
 			identifier: classConstant.notFound
->>>>>>> ce6bf2dc
 			count: 2
 			path: src/XML/md/AbstractLocalizedName.php
 
 		-
-<<<<<<< HEAD
-			message: '#^Call to an undefined static method SimpleSAML\\SAML2\\XML\\md\\AbstractSignedMdElement\:\:getXsiTypeNamespaceURI\(\)\.$#'
-			identifier: staticMethod.notFound
-			count: 1
-			path: src/XML/md/AbstractSignedMdElement.php
-
-		-
-			message: '#^Call to an undefined method SimpleSAML\\XML\\AbstractElement\:\:getList\(\)\.$#'
-			identifier: method.notFound
-			count: 1
-			path: src/XML/md/ContactPerson.php
-
-		-
-			message: '#^Call to an undefined method SimpleSAML\\XML\\AbstractElement\:\:getList\(\)\.$#'
-			identifier: method.notFound
-=======
 			message: '#^Access to undefined constant static\(SimpleSAML\\SAML2\\XML\\saml\\AbstractStatement\)\:\:XSI_TYPE_NAMESPACE\.$#'
 			identifier: classConstant.notFound
 			count: 2
@@ -368,18 +207,12 @@
 		-
 			message: '#^Unsafe usage of new static\(\)\.$#'
 			identifier: new.static
->>>>>>> ce6bf2dc
 			count: 1
 			path: src/XML/md/EntitiesDescriptor.php
 
 		-
-<<<<<<< HEAD
-			message: '#^Call to an undefined method SimpleSAML\\XML\\AbstractElement\:\:getList\(\)\.$#'
-			identifier: method.notFound
-=======
-			message: '#^Unsafe usage of new static\(\)\.$#'
-			identifier: new.static
->>>>>>> ce6bf2dc
+			message: '#^Unsafe usage of new static\(\)\.$#'
+			identifier: new.static
 			count: 1
 			path: src/XML/md/Organization.php
 
