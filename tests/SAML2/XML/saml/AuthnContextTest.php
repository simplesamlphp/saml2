<?php

declare(strict_types=1);

namespace SAML2\XML\saml;

use InvalidArgumentException;
use SAML2\Constants;
use SAML2\DOMDocumentFactory;
use SAML2\Utils;

/**
 * Class \SAML2\XML\saml\AuthnContextTest
 */
final class AuthnContextTest extends \PHPUnit\Framework\TestCase
{
    /** @var \DOMDocument */
    private $document;

    /** @var \DOMDocument */
    private $classRef;

    /** @var \DOMDocument */
    private $declRef;

    /** @var \DOMDocument */
    private $decl;

    /** @var \DOMDocument */
    private $authority;


    /**
     * @return void
     */
    protected function setUp(): void
    {
        $samlNamespace = Constants::NS_SAML;
        $ac_ppt = Constants::AC_PASSWORD_PROTECTED_TRANSPORT;

        $this->document = DOMDocumentFactory::fromString(<<<XML
<saml:AuthnContext xmlns:saml="{$samlNamespace}">
</saml:AuthnContext>
XML
        );

        $this->classRef = DOMDocumentFactory::fromString(<<<XML
<saml:AuthnContextClassRef xmlns:saml="{$samlNamespace}">{$ac_ppt}</saml:AuthnContextClassRef>
XML
        );

        $this->declRef = DOMDocumentFactory::fromString(<<<XML
<saml:AuthnContextDeclRef xmlns:saml="{$samlNamespace}">/relative/path/to/document.xml</saml:AuthnContextDeclRef>
XML
        );

        $this->decl = DOMDocumentFactory::fromString(<<<XML
<saml:AuthnContextDecl xmlns:saml="{$samlNamespace}">
  <samlacpass:AuthenticationContextDeclaration>
    <samlacpass:Identification nym="verinymity">
      <samlacpass:Extension>
        <safeac:NoVerification/>
      </samlacpass:Extension>
    </samlacpass:Identification>
  </samlacpass:AuthenticationContextDeclaration>
</saml:AuthnContextDecl>
XML
        );

        $this->authority = DOMDocumentFactory::fromString(<<<XML
<saml:AuthenticatingAuthority xmlns:saml="{$samlNamespace}">https://sp.example.com/SAML2</saml:AuthenticatingAuthority>
XML
        );
    }


    // marshalling


    /**
     * @return void
     */
    public function testMarshallingWithClassRef(): void
    {
        $authnContext = new AuthnContext(
            new AuthnContextClassRef(Constants::AC_PASSWORD_PROTECTED_TRANSPORT),
            null,
            new AuthnContextDeclRef('/relative/path/to/document.xml'),
            [new AuthenticatingAuthority('https://sp.example.com/SAML2')]
        );

        $this->assertEquals(new AuthnContextClassRef(Constants::AC_PASSWORD_PROTECTED_TRANSPORT), $authnContext->getAuthnContextClassRef());
        $this->assertNull($authnContext->getAuthnContextDecl());
        $this->assertEquals(new AuthnContextDeclRef('/relative/path/to/document.xml'), $authnContext->getAuthnContextDeclRef());
        $this->assertEquals([new AuthenticatingAuthority('https://sp.example.com/SAML2')], $authnContext->getAuthenticatingAuthorities());

        $document = $this->document;
        $document->documentElement->appendChild($document->importNode($this->classRef->documentElement, true));
        $document->documentElement->appendChild($document->importNode($this->declRef->documentElement, true));
        $document->documentElement->appendChild($document->importNode($this->authority->documentElement, true));

        $this->assertXmlStringEqualsXmlString($document->saveXML(), strval($authnContext));
    }


    /**
     * @return void
     */
    public function testMarshallingWithoutClassRef(): void
    {
        $authnContextDecl = AuthnContextDecl::fromXML($this->decl->documentElement);
        $authenticatingAuthority = new AuthenticatingAuthority('https://sp.example.com/SAML2');

        $authnContext = new AuthnContext(
            null,
            $authnContextDecl,
            null,
            [$authenticatingAuthority]
        );

        $this->assertNull($authnContext->getAuthnContextClassRef());
        $this->assertEquals($authnContextDecl, $authnContext->getAuthnContextDecl());
        $this->assertNull($authnContext->getAuthnContextDeclRef());
        $this->assertEquals([new AuthenticatingAuthority('https://sp.example.com/SAML2')], $authnContext->getAuthenticatingAuthorities());

        $document = $this->document;
        $document->documentElement->appendChild($document->importNode($this->decl->documentElement, true));
        $document->documentElement->appendChild($document->importNode($this->authority->documentElement, true));

        $this->assertXmlStringEqualsXmlString($document->saveXML(), strval($authnContext));
    }


    /**
     * @return void
     */
    public function testMarshallingIllegalCombination(): void
    {
        $authnContextClassRef = new AuthnContextClassRef(Constants::AC_PASSWORD_PROTECTED_TRANSPORT);
        $authnContextDecl = AuthnContextDecl::fromXML($this->decl->documentElement);
        $authnContextDeclRef = new AuthnContextDeclRef('/relative/path/to/document.xml');

        $this->expectException(InvalidArgumentException::class);
        $this->expectExceptionMessage('Can only have one of AuthnContextDecl/AuthnContextDeclRef');

        $authnContext = new AuthnContext(
            $authnContextClassRef,
            $authnContextDecl,
            $authnContextDeclRef,
            [
                new AuthenticatingAuthority('https://sp.example.com/SAML2')
            ]
        );
    }


    /**
     * @return void
     */
    public function testMarshallingEmpty(): void
    {
        $this->expectException(InvalidArgumentException::class);
        $this->expectExceptionMessage('You need either an AuthnContextDecl or an AuthnContextDeclRef');

        new AuthnContext(null, null, null, null);
    }


    // unmarshalling


    /**
     * @return void
     */
    public function testUnmarshallingWithClassRef(): void
    {
        $document = $this->document;
        $document->documentElement->appendChild($document->importNode($this->classRef->documentElement, true));
        $document->documentElement->appendChild($document->importNode($this->declRef->documentElement, true));
        $document->documentElement->appendChild($document->importNode($this->authority->documentElement, true));

        $authnContext = AuthnContext::fromXML($document->documentElement);

        /** @psalm-var \SAML2\XML\saml\AuthnContextClassRef $classRef */
        $classRef = $authnContext->getAuthnContextClassRef();
        $this->assertEquals(Constants::AC_PASSWORD_PROTECTED_TRANSPORT, $classRef->getClassRef());

        /** @psalm-var \SAML2\XML\saml\AuthnContextDeclRef $declRef */
        $declRef = $authnContext->getAuthnContextDeclRef();
        $this->assertEquals('/relative/path/to/document.xml', $declRef->getDeclRef());

<<<<<<< HEAD
        /** @psalm-var \SAML2\XML\saml\AuthenticatingAuthority[] $authorities */
        $authorities = $authnContext->getAuthenticatingAuthorities();
=======
        $authorities = $authnContext->getAuthticatingAuthorities();
>>>>>>> 70aff853
        $this->assertEquals('https://sp.example.com/SAML2', $authorities[0]->getAuthority());
    }


    /**
     * @return void
     */
    public function testUnmarshallingWithoutClassRef(): void
    {
        $document = $this->document;
        $document->documentElement->appendChild($document->importNode($this->decl->documentElement, true));
        $document->documentElement->appendChild($document->importNode($this->authority->documentElement, true));

        $authnContext = AuthnContext::fromXML($document->documentElement);
        $this->assertFalse($authnContext->isEmptyElement());

        $contextDeclObj = $authnContext->getAuthnContextDecl();
        $this->assertInstanceOf(AuthnContextDecl::class, $contextDeclObj);

        /** @psalm-var \DOMElement $authnContextDecl[1] */
        $authnContextDecl = $contextDeclObj->getDecl();
        $this->assertEquals('samlacpass:AuthenticationContextDeclaration', $authnContextDecl[1]->tagName);
    }


    /**
     * @return void
     */
    public function testUnmarshallingIllegalCombination(): void
    {
        $document = $this->document;
        $document->documentElement->appendChild($document->importNode($this->classRef->documentElement, true));
        $document->documentElement->appendChild($document->importNode($this->decl->documentElement, true));
        $document->documentElement->appendChild($document->importNode($this->declRef->documentElement, true));
        $document->documentElement->appendChild($document->importNode($this->authority->documentElement, true));

        $this->expectException(InvalidArgumentException::class);
        $this->expectExceptionMessage('Can only have one of AuthnContextDecl/AuthnContextDeclRef');

        $authnContext = AuthnContext::fromXML($document->documentElement);
    }


    /**
     * @return void
     */
    public function testUnmarshallingEmpty(): void
    {
        $document = $this->document;

        $this->expectException(InvalidArgumentException::class);
        $this->expectExceptionMessage('You need either an AuthnContextDecl or an AuthnContextDeclRef');

        AuthnContext::fromXML($document->documentElement);
    }


    /**
     * Test serialization / unserialization
     */
    public function testSerialization(): void
    {
        $document = $this->document;
        $document->documentElement->appendChild($document->importNode($this->classRef->documentElement, true));
        $document->documentElement->appendChild($document->importNode($this->declRef->documentElement, true));
        $document->documentElement->appendChild($document->importNode($this->authority->documentElement, true));

        $this->assertXmlStringEqualsXmlString(
            $this->document->saveXML($document->documentElement),
            strval(unserialize(serialize(AuthnContext::fromXML($document->documentElement))))
        );
    }
}<|MERGE_RESOLUTION|>--- conflicted
+++ resolved
@@ -189,12 +189,7 @@
         $declRef = $authnContext->getAuthnContextDeclRef();
         $this->assertEquals('/relative/path/to/document.xml', $declRef->getDeclRef());
 
-<<<<<<< HEAD
-        /** @psalm-var \SAML2\XML\saml\AuthenticatingAuthority[] $authorities */
         $authorities = $authnContext->getAuthenticatingAuthorities();
-=======
-        $authorities = $authnContext->getAuthticatingAuthorities();
->>>>>>> 70aff853
         $this->assertEquals('https://sp.example.com/SAML2', $authorities[0]->getAuthority());
     }
 
