--- conflicted
+++ resolved
@@ -74,12 +74,7 @@
         );
 
         $document = DOMDocumentFactory::fromString('<root />');
-<<<<<<< HEAD
-        /** @var \DOMElement $document->firstChild */
-        $authnContextElement = $authnContext->toXML($document->firstChild);
-=======
         $authnContextElement = $authnContext->toXML($document->documentElement);
->>>>>>> 9d1708fd
 
         $authnContextElements = Utils::xpQuery(
             $authnContextElement,
