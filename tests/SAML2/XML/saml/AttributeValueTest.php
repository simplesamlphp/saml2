<?php

declare(strict_types=1);

namespace SAML2\XML\saml;

use PHPUnit\Framework\TestCase;
<<<<<<< HEAD
=======
use SAML2\Constants;
>>>>>>> d20c811d
use SAML2\DOMDocumentFactory;

/**
 * Tests for AttributeValue elements.
 *
 * @package simplesamlphp/saml2
 */
final class AttributeValueTest extends TestCase
{
    protected $document;


    protected function setUp(): void
    {
<<<<<<< HEAD
        $this->document = DOMDocumentFactory::fromString(<<<XML
<saml:AttributeValue xmlns:saml="urn:oasis:names:tc:SAML:2.0:assertion" xmlns:xsi="http://www.w3.org/2001/XMLSchema-instance" xmlns:xs="http://www.w3.org/2001/XMLSchema" xsi:type="xs:string">value</saml:AttributeValue>
=======
        $nssaml = Constants::NS_SAML;
        $nsxs = Constants::NS_XS;
        $nsxsi = Constants::NS_XSI;

        $this->document = DOMDocumentFactory::fromString(<<<XML
<saml:AttributeValue xmlns:saml="{$nssaml}" xmlns:xsi="{$nsxsi}" xmlns:xs="{$nsxs}" xsi:type="xs:string">value</saml:AttributeValue>
>>>>>>> d20c811d
XML
        );
    }


    /**
     * Test creating an AttributeValue from scratch.
     */
    public function testMarshalling(): void
    {
        $av = new AttributeValue('value');
        $this->assertEquals('value', $av->getString());
    }


    /**
     * Verifies that supplying an empty string as attribute value will
     * generate a tag with no content (instead of e.g. an empty tag).
     * @return void
     */
    public function testEmptyStringAttribute(): void
    {
        $av = new AttributeValue('');
        $this->document->documentElement->textContent = '';
        $this->assertEqualXMLStructure(
            $this->document->documentElement,
            $av->toXML()
        );
        $this->assertEquals('', $av->getString());
    }


    /**4
     * Verifies that we can create an AttributeValue from a DOMElement.
     * @return void
     */
    public function testUnmarshalling(): void
    {
        $av = AttributeValue::fromXML($this->document->documentElement);
        $this->assertEquals('value', $av->getString());
        $this->assertEquals(
            $this->document->saveXML($this->document->documentElement),
            strval($av)
        );
    }


    /**
     * Serialize an AttributeValue and Unserialize that again.
     * @return void
     */
    public function testSerialize(): void
    {
<<<<<<< HEAD
        $this->assertEquals(
            $this->document->saveXML($this->document->documentElement),
            strval(unserialize(serialize(AttributeValue::fromXML($this->document->documentElement))))
        );
=======
        $av1 = new AttributeValue("Aap:noot:mies");
        $av2 = new AttributeValue("Wim");
        $av2 = unserialize(serialize($av1));

        $this->assertEquals("Aap:noot:mies", $av2->getString());

        $element = new \DOMDocument();
        $element->loadXML(<<<ATTRIBUTEVALUE
<NameID Format="urn:oasis:names:tc:SAML:1.1:nameid-format:unspecified">urn:collab:person:surftest.nl:example</NameID>
ATTRIBUTEVALUE
        );

        $av3 = new AttributeValue($element->documentElement);
        $av4 = new AttributeValue("Wim");
        $av4 = unserialize(serialize($av3));

        $this->assertEquals("urn:collab:person:surftest.nl:example", $av4->getString());
>>>>>>> d20c811d
    }
}
<|MERGE_RESOLUTION|>--- conflicted
+++ resolved
@@ -5,10 +5,7 @@
 namespace SAML2\XML\saml;
 
 use PHPUnit\Framework\TestCase;
-<<<<<<< HEAD
-=======
 use SAML2\Constants;
->>>>>>> d20c811d
 use SAML2\DOMDocumentFactory;
 
 /**
@@ -23,17 +20,12 @@
 
     protected function setUp(): void
     {
-<<<<<<< HEAD
-        $this->document = DOMDocumentFactory::fromString(<<<XML
-<saml:AttributeValue xmlns:saml="urn:oasis:names:tc:SAML:2.0:assertion" xmlns:xsi="http://www.w3.org/2001/XMLSchema-instance" xmlns:xs="http://www.w3.org/2001/XMLSchema" xsi:type="xs:string">value</saml:AttributeValue>
-=======
         $nssaml = Constants::NS_SAML;
         $nsxs = Constants::NS_XS;
         $nsxsi = Constants::NS_XSI;
 
         $this->document = DOMDocumentFactory::fromString(<<<XML
 <saml:AttributeValue xmlns:saml="{$nssaml}" xmlns:xsi="{$nsxsi}" xmlns:xs="{$nsxs}" xsi:type="xs:string">value</saml:AttributeValue>
->>>>>>> d20c811d
 XML
         );
     }
@@ -87,29 +79,9 @@
      */
     public function testSerialize(): void
     {
-<<<<<<< HEAD
         $this->assertEquals(
             $this->document->saveXML($this->document->documentElement),
             strval(unserialize(serialize(AttributeValue::fromXML($this->document->documentElement))))
         );
-=======
-        $av1 = new AttributeValue("Aap:noot:mies");
-        $av2 = new AttributeValue("Wim");
-        $av2 = unserialize(serialize($av1));
-
-        $this->assertEquals("Aap:noot:mies", $av2->getString());
-
-        $element = new \DOMDocument();
-        $element->loadXML(<<<ATTRIBUTEVALUE
-<NameID Format="urn:oasis:names:tc:SAML:1.1:nameid-format:unspecified">urn:collab:person:surftest.nl:example</NameID>
-ATTRIBUTEVALUE
-        );
-
-        $av3 = new AttributeValue($element->documentElement);
-        $av4 = new AttributeValue("Wim");
-        $av4 = unserialize(serialize($av3));
-
-        $this->assertEquals("urn:collab:person:surftest.nl:example", $av4->getString());
->>>>>>> d20c811d
     }
 }
