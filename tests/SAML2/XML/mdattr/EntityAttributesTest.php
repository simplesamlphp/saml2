<?php

declare(strict_types=1);

namespace SAML2\XML\mdattr;

use SAML2\Constants;
use SAML2\DOMDocumentFactory;
use SAML2\XML\Chunk;
use SAML2\XML\saml\Attribute;
use SAML2\XML\saml\AttributeValue;
use SAML2\XML\mdattr\EntityAttributes;
use SAML2\Utils;

/**
 * Class \SAML2\XML\mdattr\EntityAttributesTest
 */
class EntityAttributesTest extends \PHPUnit\Framework\TestCase
{
    /**
     * @return void
     */
    public function testMarshalling(): void
    {
        $attribute1 = new Attribute(
            'urn:simplesamlphp:v1:simplesamlphp',
            Constants::NAMEFORMAT_URI,
            null,
            [
                new AttributeValue('FirstValue'),
                new AttributeValue('SecondValue'),
            ]
        );

        $attribute2 = new Attribute(
            'foo',
<<<<<<< HEAD
            'urn:simplesamlphp:v1'
        );
        $attribute2->addAttributeValue(
             new AttributeValue('bar')
=======
            'urn:simplesamlphp:v1',
            null,
            [
                new AttributeValue('bar')
            ]
>>>>>>> d20c811d
        );

        $entityAttributes = new EntityAttributes([$attribute1]);
        $entityAttributes->addChild($attribute2);

        $document = DOMDocumentFactory::fromString('<root />');
        $xml = $entityAttributes->toXML($document->firstChild);

        $entityAttributesElements = Utils::xpQuery(
            $xml,
            '/root/*[local-name()=\'EntityAttributes\' and namespace-uri()=\'urn:oasis:names:tc:SAML:metadata:attribute\']'
        );
        $this->assertCount(1, $entityAttributesElements);
        $entityAttributesElement = $entityAttributesElements[0];

        $attributeElements = Utils::xpQuery(
            $entityAttributesElement,
            './*[local-name()=\'Attribute\' and namespace-uri()=\'urn:oasis:names:tc:SAML:2.0:assertion\']'
        );
        $this->assertCount(2, $attributeElements);
    }


    /**
     * @return void
     */
    public function testUnmarshalling(): void
    {
        $document = DOMDocumentFactory::fromString(<<<XML
<mdattr:EntityAttributes xmlns:mdattr="urn:oasis:names:tc:SAML:metadata:attribute">
    <saml:Assertion xmlns:saml="urn:oasis:names:tc:SAML:2.0:assertion" IssueInstant="1984-08-26T10:01:30.000Z" Version="2.0"/>
    <saml:Attribute xmlns:saml="urn:oasis:names:tc:SAML:2.0:assertion" Name="attrib1"/>
    <saml:Assertion xmlns:saml="urn:oasis:names:tc:SAML:2.0:assertion" IssueInstant="1984-08-26T10:01:30.000Z" Version="2.0"/>
    <saml:Attribute xmlns:saml="urn:oasis:names:tc:SAML:2.0:assertion" Name="attrib2"/>
    <saml:Attribute xmlns:saml="urn:oasis:names:tc:SAML:2.0:assertion" Name="attrib3"/>
</mdattr:EntityAttributes>
XML
        );

        $entityAttributes = EntityAttributes::fromXML($document->firstChild);
        $this->assertCount(5, $entityAttributes->getChildren());

        $this->assertInstanceOf(Chunk::class, $entityAttributes->getChildren()[0]);
        $this->assertInstanceOf(Attribute::class, $entityAttributes->getChildren()[1]);
        $this->assertInstanceOf(Chunk::class, $entityAttributes->getChildren()[2]);
        $this->assertInstanceOf(Attribute::class, $entityAttributes->getChildren()[3]);
        $this->assertInstanceOf(Attribute::class, $entityAttributes->getChildren()[4]);

        $this->assertEquals('Assertion', $entityAttributes->getChildren()[0]->getLocalName());
        $this->assertEquals('1984-08-26T10:01:30.000Z', $entityAttributes->getChildren()[0]->getXML()->getAttribute('IssueInstant'));
        $this->assertEquals('attrib2', $entityAttributes->getChildren()[3]->getName());
    }


    /**
     * @return void
     */
    public function testUnmarshallingAttributes(): void
    {
        $document = DOMDocumentFactory::fromString(<<<XML
<mdattr:EntityAttributes xmlns:mdattr="urn:oasis:names:tc:SAML:metadata:attribute">
  <saml:Attribute xmlns:saml="urn:oasis:names:tc:SAML:2.0:assertion" Name="urn:simplesamlphp:v1:simplesamlphp" NameFormat="urn:oasis:names:tc:SAML:2.0:attrname-format:uri">
    <saml:AttributeValue xmlns:xsi="http://www.w3.org/2001/XMLSchema-instance" xmlns:xs="http://www.w3.org/2001/XMLSchema" xsi:type="xs:string">is</saml:AttributeValue>
    <saml:AttributeValue xmlns:xsi="http://www.w3.org/2001/XMLSchema-instance" xmlns:xs="http://www.w3.org/2001/XMLSchema" xsi:type="xs:string">really</saml:AttributeValue>
    <saml:AttributeValue xmlns:xsi="http://www.w3.org/2001/XMLSchema-instance" xmlns:xs="http://www.w3.org/2001/XMLSchema" xsi:type="xs:string">cool</saml:AttributeValue>
  </saml:Attribute>
  <saml:Attribute xmlns:saml="urn:oasis:names:tc:SAML:2.0:assertion" Name="foo" NameFormat="urn:simplesamlphp:v1">
    <saml:AttributeValue xmlns:xsi="http://www.w3.org/2001/XMLSchema-instance" xmlns:xs="http://www.w3.org/2001/XMLSchema" xsi:type="xs:string">bar</saml:AttributeValue>
  </saml:Attribute>
</mdattr:EntityAttributes>
XML
        );

        $entityAttributes = EntityAttributes::fromXML($document->firstChild);
        $this->assertCount(2, $entityAttributes->getChildren());

        $this->assertEquals('urn:simplesamlphp:v1:simplesamlphp', $entityAttributes->getChildren()[0]->getName());
        $this->assertEquals('urn:oasis:names:tc:SAML:2.0:attrname-format:uri', $entityAttributes->getChildren()[0]->getNameFormat());
        $this->assertCount(3, $entityAttributes->getChildren()[0]->getAttributeValues());
        $this->assertEquals('foo', $entityAttributes->getChildren()[1]->getName());
        $this->assertEquals('urn:simplesamlphp:v1', $entityAttributes->getChildren()[1]->getNameFormat());
        $this->assertCount(1, $entityAttributes->getChildren()[1]->getAttributeValues());
    }
}<|MERGE_RESOLUTION|>--- conflicted
+++ resolved
@@ -34,18 +34,11 @@
 
         $attribute2 = new Attribute(
             'foo',
-<<<<<<< HEAD
-            'urn:simplesamlphp:v1'
-        );
-        $attribute2->addAttributeValue(
-             new AttributeValue('bar')
-=======
             'urn:simplesamlphp:v1',
             null,
             [
                 new AttributeValue('bar')
             ]
->>>>>>> d20c811d
         );
 
         $entityAttributes = new EntityAttributes([$attribute1]);
