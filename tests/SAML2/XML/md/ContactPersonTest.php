<?php

declare(strict_types=1);

namespace SAML2\XML\md;

use PHPUnit\Framework\TestCase;
use SAML2\Constants;
use SAML2\DOMDocumentFactory;

/**
 * Tests for the ContactPerson class.
 *
 * @package simplesamlphp/saml2
 */
class ContactPersonTest extends TestCase
{
<<<<<<< HEAD
    protected $document;
=======
    /**
     * Basic tests to set up a contactperson
     *
     * @return void
     */
    public function testContactPerson(): void
    {
        $contactType = "other";
        $Company = "Test Company";
        $GivenName = "John";
        $SurName = "Doe";
        $EmailAddress = ['jdoe@test.company', 'mailto:john.doe@test.company'];
        $TelephoneNumber = ['1-234-567-8901'];
        $ContactPersonAttributes = ['testattr' => 'testval', 'testattr2' => 'testval2'];
>>>>>>> 5f486fbd


    protected function setUp(): void
    {
        $mdNamespace = Constants::NS_MD;
        $this->document = DOMDocumentFactory::fromString(<<<XML
<?xml version="1.0"?>
<md:ContactPerson contactType="other" test:attr1="testval1" test:attr2="testval2" xmlns:md="{$mdNamespace}" xmlns:test="urn:test">
  <md:Company>Test Company</md:Company>
  <md:GivenName>John</md:GivenName>
  <md:SurName>Doe</md:SurName>
  <md:EmailAddress>jdoe@test.company</md:EmailAddress>
  <md:EmailAddress>john.doe@test.company</md:EmailAddress>
  <md:TelephoneNumber>1-234-567-8901</md:TelephoneNumber>
</md:ContactPerson>
XML
        );
    }


    // test marshalling

<<<<<<< HEAD
=======
        $this->assertEquals(count($EmailAddress), $contactPersonElement->getElementsByTagName('EmailAddress')->length);
        foreach ($contactPersonElement->getElementsByTagName('EmailAddress') as $element) {
            $this->assertTrue(
                in_array($element->nodeValue, $EmailAddress) ||
                in_array(preg_replace('/^mailto:/', '', $element->nodeValue), $EmailAddress)
            );
        }
>>>>>>> 5f486fbd

    /**
     * Test marshalling a ContactPerson from scratch.
     */
    public function testMarshalling(): void
    {
        $attr1 = $this->document->createAttributeNS('urn:test', 'test:attr1');
        $attr1->value = 'testval1';
        $attr2 = $this->document->createAttributeNS('urn:test', 'test:attr2');
        $attr2->value = 'testval2';
        $cp = new ContactPerson(
            'other',
            'Test Company',
            'John',
            'Doe',
            ['jdoe@test.company', 'john.doe@test.company'],
            ['1-234-567-8901'],
            [$attr1, $attr2]
        );
        $this->assertEquals($this->document->saveXML($this->document->documentElement), strval($cp));
        $this->assertEquals('other', $cp->getContactType());
        $this->assertEquals('Test Company', $cp->getCompany());
        $this->assertEquals('John', $cp->getGivenName());
        $this->assertEquals('Doe', $cp->getSurName());
        $this->assertEquals(['jdoe@test.company', 'john.doe@test.company'], $cp->getEmailAddresses());
        $this->assertEquals(['1-234-567-8901'], $cp->getTelephoneNumbers());
        $this->assertEquals(
            [
                '{urn:test}attr1' => [
                    'qualifiedName' => 'test:attr1',
                    'namespaceURI' => 'urn:test',
                    'value' => 'testval1'
                ],
                '{urn:test}attr2' => [
                    'qualifiedName' => 'test:attr2',
                    'namespaceURI' => 'urn:test',
                    'value' => 'testval2'
                ]
            ],
            $cp->getAttributesNS()
        );
        $this->assertEquals('testval1', $cp->getAttributeNS('urn:test', 'attr1'));
        $this->assertEquals('testval2', $cp->getAttributeNS('urn:test', 'attr2'));
    }

    /**
     * Test more methods inside ContactPerson
     *
     * @return void
     */
    public function testContactPersonExtraMethods(): void
    {
        $contactType = "administrative";
        $Company = "Test Company";
        $GivenName = "John";
        $SurName = "Doe";
        $EmailAddress = ['jdoe@test.company', 'mailto:john.doe@test.company'];
        $AnotherEmail = 'john@doe.xyz';
        $TelephoneNumber = ['1-234-567-8901'];
        $MoreTelephoneNumber = '+31-887874000';
        $ContactPersonAttributes = ['testattr' => 'testval', 'testattr2' => 'testval2'];
        $ExtraAttribute = ['another' => 'this'];

        $mdNamespace = Constants::NS_MD;
        $document = DOMDocumentFactory::fromString(<<<XML
<md:Test xmlns:md="{$mdNamespace}" Binding="urn:something" Location="https://whatever/" xmlns:test="urn:test" test:attr="value">
</md:Test>
XML
        );
        $contactPerson = new ContactPerson();
        $contactPerson->setContactType($contactType);
        $contactPerson->setCompany($Company);
        $contactPerson->setGivenName($GivenName);
        $contactPerson->setSurName($SurName);
        $contactPerson->setEmailAddress($EmailAddress);
        $contactPerson->setTelephoneNumber($TelephoneNumber);
        $contactPerson->setContactPersonAttributes($ContactPersonAttributes);

        $contactPerson->addEmailAddress($AnotherEmail);
        $contactPerson->addTelephoneNumber($MoreTelephoneNumber);
        $contactPerson->addContactPersonAttributes(key($ExtraAttribute), array_pop($ExtraAttribute));

        $contactPerson->toXML($document->firstChild);

        $contactPersonElement = $document->getElementsByTagName('ContactPerson')->item(0);

        $this->assertEquals(count($EmailAddress) + 1, $contactPersonElement->getElementsByTagName('EmailAddress')->length);
        foreach ($contactPersonElement->getElementsByTagName('EmailAddress') as $element) {
            $this->assertTrue(
                in_array($element->nodeValue, $EmailAddress) ||
                in_array(preg_replace('/^mailto:/', '', $element->nodeValue), $EmailAddress) ||
                preg_replace('/^mailto:/', '', $element->nodeValue) === $AnotherEmail
            );
        }

        $this->assertEquals(
            count($TelephoneNumber) + 1,
            $contactPersonElement->getElementsByTagName('TelephoneNumber')->length
        );
        foreach ($contactPersonElement->getElementsByTagName('TelephoneNumber') as $element) {
            $this->assertTrue(in_array($element->nodeValue, $TelephoneNumber) ||
                $element->nodeValue === $MoreTelephoneNumber
            );
        }

        foreach ($ContactPersonAttributes + $ExtraAttribute as $attr => $val) {
            $this->assertEquals($val, $contactPersonElement->getAttribute($attr));
        }
    }


    /**
     * Test that creating a ContactPerson from scratch with the wrong type fails.
     */
    public function testMarshallingWithWrongType(): void
    {
<<<<<<< HEAD
        $this->expectException(\InvalidArgumentException::class);
        $this->expectExceptionMessage(
            'Expected one of: "technical", "support", "administrative", "billing", "other". Got: "wrong"'
=======
        $mdNamespace = Constants::NS_MD;
        $document = DOMDocumentFactory::fromString(<<<XML
<?xml version="1.0"?>
<md:Test xmlns:md="{$mdNamespace}" xmlns:test="urn:test" Binding="urn:something" Location="https://whatever/" test:attr="value">
    <md:ContactPerson contactType="other" testattr="testval" testattr2="testval2">
        <md:Company>Test Company</md:Company>
        <md:GivenName>John</md:GivenName>
        <md:SurName>Doe</md:SurName>
        <md:EmailAddress>mailto:jdoe@test.company</md:EmailAddress>
        <md:EmailAddress>john.doe@test.company</md:EmailAddress>
        <md:TelephoneNumber>1-234-567-8901</md:TelephoneNumber>
    </md:ContactPerson>
</md:Test>
XML
>>>>>>> 5f486fbd
        );
        new ContactPerson('wrong');
    }


<<<<<<< HEAD
    /**
     * Test that creating a ContactPerson from scratch with an invalid email address fails.
     */
    public function testMarshallingWithWrongEmail(): void
    {
        $this->expectException(\InvalidArgumentException::class);
        $this->expectExceptionMessage('Invalid email addresses found.');
        new ContactPerson(
            'other',
            'Test Company',
            'John',
            'Doe',
            ['this is wrong']
        );
=======
        $this->assertEquals('Test Company', $contactPerson->getCompany());
        $this->assertEquals('John', $contactPerson->getGivenName());
        $this->assertEquals('Doe', $contactPerson->getSurName());
        $this->assertEquals('other', $contactPerson->getContactType());
        $this->assertTrue(in_array('jdoe@test.company', $contactPerson->getEmailAddress()));
        $this->assertTrue(in_array('john.doe@test.company', $contactPerson->getEmailAddress()));
        $this->assertTrue(in_array('1-234-567-8901', $contactPerson->getTelephoneNumber()));
        $this->assertEquals('testval', $contactPerson->getContactPersonAttributes()['testattr']);
        $this->assertEquals('testval2', $contactPerson->getContactPersonAttributes()['testattr2']);
>>>>>>> 5f486fbd
    }


    /**
     * Test that creating a ContactPerson from scratch without any optional arguments works.
     */
    public function testMarshallingWithoutOptionalProperties(): void
    {
        $mdNamespace = Constants::NS_MD;
        $document = DOMDocumentFactory::fromString(<<<XML
<?xml version="1.0"?>
<<<<<<< HEAD
<md:ContactPerson contactType="other" xmlns:md="{$mdNamespace}"></md:ContactPerson>
=======
<md:Test xmlns:md="{$mdNamespace}" xmlns:test="urn:test" Binding="urn:something" Location="https://whatever/" test:attr="value">
    <md:ContactPerson contactType="other" testattr="testval" testattr2="testval2">
        <md:Company>Test Company</md:Company>
        <md:GivenName>John</md:GivenName>
        <md:GivenName>Jonathon</md:GivenName>
        <md:SurName>Doe</md:SurName>
        <md:EmailAddress>mailto:jdoe@test.company</md:EmailAddress>
        <md:EmailAddress>mailto:john.doe@test.company</md:EmailAddress>
        <md:TelephoneNumber>1-234-567-8901</md:TelephoneNumber>
    </md:ContactPerson>
</md:Test>
>>>>>>> 5f486fbd
XML
        );
        $cp = new ContactPerson('other');
        $this->assertEquals($document->saveXML($document->documentElement), strval($cp));
        $this->assertNull($cp->getCompany());
        $this->assertNull($cp->getGivenName());
        $this->assertNull($cp->getSurName());
        $this->assertEquals([], $cp->getEmailAddresses());
        $this->assertEquals([], $cp->getTelephoneNumbers());
        $this->assertEquals([], $cp->getAttributesNS());
    }


    // test unmarshalling


    /**
     * Test creating a ContactPerson from XML.
     */
    public function testUnmarshalling(): void
    {
        $cp = ContactPerson::fromXML($this->document->documentElement);
        $this->assertEquals('other', $cp->getContactType());
        $this->assertEquals('Test Company', $cp->getCompany());
        $this->assertEquals('John', $cp->getGivenName());
        $this->assertEquals('Doe', $cp->getSurName());
        $this->assertEquals(['jdoe@test.company', 'john.doe@test.company'], $cp->getEmailAddresses());
        $this->assertEquals(['1-234-567-8901'], $cp->getTelephoneNumbers());
        $this->assertEquals(
            [
                '{urn:test}attr1' => [
                    'qualifiedName' => 'test:attr1',
                    'namespaceURI' => 'urn:test',
                    'value' => 'testval1'
                ],
                '{urn:test}attr2' => [
                    'qualifiedName' => 'test:attr2',
                    'namespaceURI' => 'urn:test',
                    'value' => 'testval2'
                ]
            ],
            $cp->getAttributesNS()
        );
        $this->assertEquals('testval1', $cp->getAttributeNS('urn:test', 'attr1'));
        $this->assertEquals('testval2', $cp->getAttributeNS('urn:test', 'attr2'));
    }


    /**
     * Test that creating a ContactPerson from XML without a contactType attribute fails.
     */
    public function testUnmarshallingWithoutType(): void
    {
<<<<<<< HEAD
        $this->expectException(\Exception::class);
        $this->expectExceptionMessage('Missing contactType on ContactPerson.');
        $this->document->documentElement->removeAttribute('contactType');
        ContactPerson::fromXML($this->document->documentElement);
    }


    /**
     * Test that creating a ContactPerson from XML fails when the contact type is not supported.
     */
    public function testUnmarshallingWithWrongType(): void
    {
        $this->expectException(\InvalidArgumentException::class);
        $this->expectExceptionMessage(
            'Expected one of: "technical", "support", "administrative", "billing", "other". Got: "wrong"'
=======
        $mdNamespace = Constants::NS_MD;
        $document = DOMDocumentFactory::fromString(<<<XML
<?xml version="1.0"?>
<md:Test xmlns:md="{$mdNamespace}" xmlns:test="urn:test" Binding="urn:something" Location="https://whatever/" test:attr="value">
    <md:ContactPerson contactType="other">
        <md:Company>Test Company</md:Company>
        <md:GivenName>John</md:GivenName>
        <md:EmailAddress>mailto:jdoe@test.company</md:EmailAddress>
        <md:EmailAddress>mailto:john.doe@test.company</md:EmailAddress>
        <md:TelephoneNumber>1-234-567-8901</md:TelephoneNumber>
    </md:ContactPerson>
</md:Test>
XML
>>>>>>> 5f486fbd
        );
        $this->document->documentElement->setAttribute('contactType', 'wrong');
        ContactPerson::fromXML($this->document->documentElement);
    }


    /**
     * Test that creating a ContactPerson from XML fails when multiple Company elements are found.
     */
    public function testUnmarshallingMultipleCompanies(): void
    {
        $company = $this->document->getElementsByTagNameNS(Constants::NS_MD, 'Company');
        $newCompany = $this->document->createElementNS(Constants::NS_MD, 'Company', 'Alt. Co.');
        $this->document->documentElement->insertBefore($newCompany, $company->item(0)->nextSibling);
        $this->expectException(\Exception::class);
        $this->expectExceptionMessage('More than one Company in md:ContactPerson');
        ContactPerson::fromXML($this->document->documentElement);
    }


    /**
     * Test that creating a ContactPerson from XML fails when multiple GivenName elements are found.
     */
    public function testUnmarshallingMultipleGivenNames(): void
    {
        $givenName = $this->document->getElementsByTagNameNS(Constants::NS_MD, 'GivenName');
        $newName = $this->document->createElementNS(Constants::NS_MD, 'GivenName', 'New Name');
        $this->document->documentElement->insertBefore($newName, $givenName->item(0)->nextSibling);
        $this->expectException(\Exception::class);
        $this->expectExceptionMessage('More than one GivenName in md:ContactPerson');
        ContactPerson::fromXML($this->document->documentElement);
    }


    /**
     * Test that creating a ContactPerson from XML fails when multiple SurName elements are found.
     */
    public function testUnmarshallingMultipleSurNames(): void
    {
        $surName = $this->document->getElementsByTagNameNS(Constants::NS_MD, 'SurName');
        $newName = $this->document->createElementNS(Constants::NS_MD, 'SurName', 'New Name');
        $this->document->documentElement->insertBefore($newName, $surName->item(0)->nextSibling);
        $this->expectException(\Exception::class);
        $this->expectExceptionMessage('More than one SurName in md:ContactPerson');
        ContactPerson::fromXML($this->document->documentElement);
    }


    /**
     * Test that creating a ContactPerson from XML fails when an invalid email address is found.
     */
    public function testUnmarshallingWithInvalidEmail(): void
    {
        $this->expectException(\InvalidArgumentException::class);
        $this->expectExceptionMessage('Invalid email addresses found.');
        $emails = $this->document->getElementsByTagNameNS(Constants::NS_MD, 'EmailAddress');
        $emails->item(1)->textContent = 'this is not an email';
        ContactPerson::fromXML($this->document->documentElement);
    }


    /**
     * Test that creating a ContactPerson from XML works when all optional elements are missing.
     */
    public function testUnmarshallingWithoutOptionalArguments(): void
    {
        $mdNamespace = Constants::NS_MD;
        $document = DOMDocumentFactory::fromString(<<<XML
<?xml version="1.0"?>
<md:ContactPerson contactType="other" xmlns:md="{$mdNamespace}"/>
XML
        );
        $cp = ContactPerson::fromXML($document->documentElement);
        $this->assertEquals($document->saveXML($document->documentElement), strval($cp));
        $this->assertNull($cp->getCompany());
        $this->assertNull($cp->getGivenName());
        $this->assertNull($cp->getSurName());
        $this->assertEquals([], $cp->getEmailAddresses());
        $this->assertEquals([], $cp->getTelephoneNumbers());
        $this->assertEquals([], $cp->getAttributesNS());
    }


    /**
     * Test that serialization / unserialization works.
     */
    public function testSerialize(): void
    {
        $this->assertEquals(
            $this->document->saveXML($this->document->documentElement),
            strval(unserialize(serialize(ContactPerson::fromXML($this->document->documentElement))))
        );
    }
}<|MERGE_RESOLUTION|>--- conflicted
+++ resolved
@@ -15,24 +15,7 @@
  */
 class ContactPersonTest extends TestCase
 {
-<<<<<<< HEAD
     protected $document;
-=======
-    /**
-     * Basic tests to set up a contactperson
-     *
-     * @return void
-     */
-    public function testContactPerson(): void
-    {
-        $contactType = "other";
-        $Company = "Test Company";
-        $GivenName = "John";
-        $SurName = "Doe";
-        $EmailAddress = ['jdoe@test.company', 'mailto:john.doe@test.company'];
-        $TelephoneNumber = ['1-234-567-8901'];
-        $ContactPersonAttributes = ['testattr' => 'testval', 'testattr2' => 'testval2'];
->>>>>>> 5f486fbd
 
 
     protected function setUp(): void
@@ -44,8 +27,8 @@
   <md:Company>Test Company</md:Company>
   <md:GivenName>John</md:GivenName>
   <md:SurName>Doe</md:SurName>
-  <md:EmailAddress>jdoe@test.company</md:EmailAddress>
-  <md:EmailAddress>john.doe@test.company</md:EmailAddress>
+  <md:EmailAddress>mailto:jdoe@test.company</md:EmailAddress>
+  <md:EmailAddress>mailto:john.doe@test.company</md:EmailAddress>
   <md:TelephoneNumber>1-234-567-8901</md:TelephoneNumber>
 </md:ContactPerson>
 XML
@@ -55,16 +38,6 @@
 
     // test marshalling
 
-<<<<<<< HEAD
-=======
-        $this->assertEquals(count($EmailAddress), $contactPersonElement->getElementsByTagName('EmailAddress')->length);
-        foreach ($contactPersonElement->getElementsByTagName('EmailAddress') as $element) {
-            $this->assertTrue(
-                in_array($element->nodeValue, $EmailAddress) ||
-                in_array(preg_replace('/^mailto:/', '', $element->nodeValue), $EmailAddress)
-            );
-        }
->>>>>>> 5f486fbd
 
     /**
      * Test marshalling a ContactPerson from scratch.
@@ -110,103 +83,20 @@
         $this->assertEquals('testval2', $cp->getAttributeNS('urn:test', 'attr2'));
     }
 
-    /**
-     * Test more methods inside ContactPerson
-     *
-     * @return void
-     */
-    public function testContactPersonExtraMethods(): void
-    {
-        $contactType = "administrative";
-        $Company = "Test Company";
-        $GivenName = "John";
-        $SurName = "Doe";
-        $EmailAddress = ['jdoe@test.company', 'mailto:john.doe@test.company'];
-        $AnotherEmail = 'john@doe.xyz';
-        $TelephoneNumber = ['1-234-567-8901'];
-        $MoreTelephoneNumber = '+31-887874000';
-        $ContactPersonAttributes = ['testattr' => 'testval', 'testattr2' => 'testval2'];
-        $ExtraAttribute = ['another' => 'this'];
-
-        $mdNamespace = Constants::NS_MD;
-        $document = DOMDocumentFactory::fromString(<<<XML
-<md:Test xmlns:md="{$mdNamespace}" Binding="urn:something" Location="https://whatever/" xmlns:test="urn:test" test:attr="value">
-</md:Test>
-XML
-        );
-        $contactPerson = new ContactPerson();
-        $contactPerson->setContactType($contactType);
-        $contactPerson->setCompany($Company);
-        $contactPerson->setGivenName($GivenName);
-        $contactPerson->setSurName($SurName);
-        $contactPerson->setEmailAddress($EmailAddress);
-        $contactPerson->setTelephoneNumber($TelephoneNumber);
-        $contactPerson->setContactPersonAttributes($ContactPersonAttributes);
-
-        $contactPerson->addEmailAddress($AnotherEmail);
-        $contactPerson->addTelephoneNumber($MoreTelephoneNumber);
-        $contactPerson->addContactPersonAttributes(key($ExtraAttribute), array_pop($ExtraAttribute));
-
-        $contactPerson->toXML($document->firstChild);
-
-        $contactPersonElement = $document->getElementsByTagName('ContactPerson')->item(0);
-
-        $this->assertEquals(count($EmailAddress) + 1, $contactPersonElement->getElementsByTagName('EmailAddress')->length);
-        foreach ($contactPersonElement->getElementsByTagName('EmailAddress') as $element) {
-            $this->assertTrue(
-                in_array($element->nodeValue, $EmailAddress) ||
-                in_array(preg_replace('/^mailto:/', '', $element->nodeValue), $EmailAddress) ||
-                preg_replace('/^mailto:/', '', $element->nodeValue) === $AnotherEmail
-            );
-        }
-
-        $this->assertEquals(
-            count($TelephoneNumber) + 1,
-            $contactPersonElement->getElementsByTagName('TelephoneNumber')->length
-        );
-        foreach ($contactPersonElement->getElementsByTagName('TelephoneNumber') as $element) {
-            $this->assertTrue(in_array($element->nodeValue, $TelephoneNumber) ||
-                $element->nodeValue === $MoreTelephoneNumber
-            );
-        }
-
-        foreach ($ContactPersonAttributes + $ExtraAttribute as $attr => $val) {
-            $this->assertEquals($val, $contactPersonElement->getAttribute($attr));
-        }
-    }
-
 
     /**
      * Test that creating a ContactPerson from scratch with the wrong type fails.
      */
     public function testMarshallingWithWrongType(): void
     {
-<<<<<<< HEAD
         $this->expectException(\InvalidArgumentException::class);
         $this->expectExceptionMessage(
             'Expected one of: "technical", "support", "administrative", "billing", "other". Got: "wrong"'
-=======
-        $mdNamespace = Constants::NS_MD;
-        $document = DOMDocumentFactory::fromString(<<<XML
-<?xml version="1.0"?>
-<md:Test xmlns:md="{$mdNamespace}" xmlns:test="urn:test" Binding="urn:something" Location="https://whatever/" test:attr="value">
-    <md:ContactPerson contactType="other" testattr="testval" testattr2="testval2">
-        <md:Company>Test Company</md:Company>
-        <md:GivenName>John</md:GivenName>
-        <md:SurName>Doe</md:SurName>
-        <md:EmailAddress>mailto:jdoe@test.company</md:EmailAddress>
-        <md:EmailAddress>john.doe@test.company</md:EmailAddress>
-        <md:TelephoneNumber>1-234-567-8901</md:TelephoneNumber>
-    </md:ContactPerson>
-</md:Test>
-XML
->>>>>>> 5f486fbd
         );
         new ContactPerson('wrong');
     }
 
 
-<<<<<<< HEAD
     /**
      * Test that creating a ContactPerson from scratch with an invalid email address fails.
      */
@@ -221,17 +111,6 @@
             'Doe',
             ['this is wrong']
         );
-=======
-        $this->assertEquals('Test Company', $contactPerson->getCompany());
-        $this->assertEquals('John', $contactPerson->getGivenName());
-        $this->assertEquals('Doe', $contactPerson->getSurName());
-        $this->assertEquals('other', $contactPerson->getContactType());
-        $this->assertTrue(in_array('jdoe@test.company', $contactPerson->getEmailAddress()));
-        $this->assertTrue(in_array('john.doe@test.company', $contactPerson->getEmailAddress()));
-        $this->assertTrue(in_array('1-234-567-8901', $contactPerson->getTelephoneNumber()));
-        $this->assertEquals('testval', $contactPerson->getContactPersonAttributes()['testattr']);
-        $this->assertEquals('testval2', $contactPerson->getContactPersonAttributes()['testattr2']);
->>>>>>> 5f486fbd
     }
 
 
@@ -242,22 +121,7 @@
     {
         $mdNamespace = Constants::NS_MD;
         $document = DOMDocumentFactory::fromString(<<<XML
-<?xml version="1.0"?>
-<<<<<<< HEAD
 <md:ContactPerson contactType="other" xmlns:md="{$mdNamespace}"></md:ContactPerson>
-=======
-<md:Test xmlns:md="{$mdNamespace}" xmlns:test="urn:test" Binding="urn:something" Location="https://whatever/" test:attr="value">
-    <md:ContactPerson contactType="other" testattr="testval" testattr2="testval2">
-        <md:Company>Test Company</md:Company>
-        <md:GivenName>John</md:GivenName>
-        <md:GivenName>Jonathon</md:GivenName>
-        <md:SurName>Doe</md:SurName>
-        <md:EmailAddress>mailto:jdoe@test.company</md:EmailAddress>
-        <md:EmailAddress>mailto:john.doe@test.company</md:EmailAddress>
-        <md:TelephoneNumber>1-234-567-8901</md:TelephoneNumber>
-    </md:ContactPerson>
-</md:Test>
->>>>>>> 5f486fbd
 XML
         );
         $cp = new ContactPerson('other');
@@ -311,7 +175,6 @@
      */
     public function testUnmarshallingWithoutType(): void
     {
-<<<<<<< HEAD
         $this->expectException(\Exception::class);
         $this->expectExceptionMessage('Missing contactType on ContactPerson.');
         $this->document->documentElement->removeAttribute('contactType');
@@ -327,21 +190,6 @@
         $this->expectException(\InvalidArgumentException::class);
         $this->expectExceptionMessage(
             'Expected one of: "technical", "support", "administrative", "billing", "other". Got: "wrong"'
-=======
-        $mdNamespace = Constants::NS_MD;
-        $document = DOMDocumentFactory::fromString(<<<XML
-<?xml version="1.0"?>
-<md:Test xmlns:md="{$mdNamespace}" xmlns:test="urn:test" Binding="urn:something" Location="https://whatever/" test:attr="value">
-    <md:ContactPerson contactType="other">
-        <md:Company>Test Company</md:Company>
-        <md:GivenName>John</md:GivenName>
-        <md:EmailAddress>mailto:jdoe@test.company</md:EmailAddress>
-        <md:EmailAddress>mailto:john.doe@test.company</md:EmailAddress>
-        <md:TelephoneNumber>1-234-567-8901</md:TelephoneNumber>
-    </md:ContactPerson>
-</md:Test>
-XML
->>>>>>> 5f486fbd
         );
         $this->document->documentElement->setAttribute('contactType', 'wrong');
         ContactPerson::fromXML($this->document->documentElement);
@@ -410,7 +258,6 @@
     {
         $mdNamespace = Constants::NS_MD;
         $document = DOMDocumentFactory::fromString(<<<XML
-<?xml version="1.0"?>
 <md:ContactPerson contactType="other" xmlns:md="{$mdNamespace}"/>
 XML
         );
