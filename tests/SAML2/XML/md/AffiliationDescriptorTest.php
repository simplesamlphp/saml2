<?php

declare(strict_types=1);

namespace SAML2\XML\md;

<<<<<<< HEAD
=======
use Exception;
>>>>>>> b93b635c
use PHPUnit\Framework\TestCase;
use SAML2\Constants;
use SAML2\DOMDocumentFactory;
use SAML2\Utils;
<<<<<<< HEAD
use SAML2\XML\ds\KeyInfo;
use SAML2\XML\ds\KeyName;
=======
>>>>>>> b93b635c

/**
 * Tests for the AffiliationDescriptor class.
 *
 * @package simplesamlphp/saml2
 */
final class AffiliationDescriptorTest extends TestCase
{
    protected $document;


    protected function setUp(): void
    {
        $mdNamespace = Constants::NS_MD;
        $this->document = DOMDocumentFactory::fromString(<<<XML
<md:AffiliationDescriptor xmlns:md="{$mdNamespace}" ID="TheID" validUntil="2009-02-13T23:31:30Z" cacheDuration="PT5000S" affiliationOwnerID="TheOwner">
  <md:AffiliateMember>Member</md:AffiliateMember>
  <md:AffiliateMember>OtherMember</md:AffiliateMember>
<<<<<<< HEAD
  <md:KeyDescriptor use="signing">
    <ds:KeyInfo xmlns:ds="http://www.w3.org/2000/09/xmldsig#">
      <ds:KeyName>IdentityProvider.com SSO Key</ds:KeyName>
    </ds:KeyInfo>
  </md:KeyDescriptor>
=======
>>>>>>> b93b635c
</md:AffiliationDescriptor>
XML
        );
    }


    /**
     * Test creating an AffiliationDescriptor object from scratch.
     */
    public function testMarshalling(): void
    {
        $ad = new AffiliationDescriptor(
            'TheOwner',
            ['Member', 'OtherMember'],
<<<<<<< HEAD
            [
                new KeyDescriptor(
                    new KeyInfo(
                        [
                            new KeyName('IdentityProvider.com SSO Key')
                        ]
                    ),
                    'signing'
                )
            ],
=======
            null,
>>>>>>> b93b635c
            'TheID',
            1234567890,
            'PT5000S'
        );

        $this->assertEquals('TheOwner', $ad->getAffiliationOwnerID());
        $this->assertEquals('TheID', $ad->getID());
        $this->assertEquals('2009-02-13T23:31:30Z', gmdate('Y-m-d\TH:i:s\Z', $ad->getValidUntil()));
        $this->assertEquals('PT5000S', $ad->getCacheDuration());
        $affiliateMembers = $ad->getAffiliateMembers();
        $this->assertCount(2, $affiliateMembers);
        $this->assertEquals('Member', $affiliateMembers[0]);
        $this->assertEquals('OtherMember', $affiliateMembers[1]);
<<<<<<< HEAD
        $keyDescriptors = $ad->getKeyDescriptors();
        $this->assertCount(1, $keyDescriptors);
=======
>>>>>>> b93b635c
        $this->assertEquals($this->document->saveXML($this->document->documentElement), strval($ad));
    }


    /**
     * Test that creating an AffiliationDescriptor with an empty owner ID fails.
<<<<<<< HEAD
=======
     */
    public function testMarhsallingWithEmptyOwnerID(): void
    {
        $this->expectException(\Exception::class);
        $this->expectExceptionMessage('AffiliationOwnerID must not be empty.');
        new AffiliationDescriptor(
            '',
            ['Member1', 'Member2'],
            [Utils::createKeyDescriptor("testCert")],
            'TheID',
            1234567890,
            'PT5000S'
        );
    }


    /**
     * Test that creating an AffiliationDescriptor with an empty list of members fails.
     */
    public function testMarshallingWithEmptyMemberList(): void
    {
        $this->expectException(\Exception::class);
        $this->expectExceptionMessage('List of affiliated members must not be empty.');
        new AffiliationDescriptor(
            'TheOwner',
            [],
            [Utils::createKeyDescriptor("testCert")],
            'TheID',
            1234567890,
            'PT5000S'
        );
    }


    /**
     * Test that creating an AffiliationDescriptor with an empty ID for a member.
     */
    public function testMarshallingWithEmptyMemberID(): void
    {
        $this->expectException(\Exception::class);
        $this->expectExceptionMessage('Cannot specify an empty string as an affiliation member entityID.');
        new AffiliationDescriptor(
            'TheOwner',
            ['Member1', ''],
            [Utils::createKeyDescriptor("testCert")],
            'TheID',
            1234567890,
            'PT5000S'
        );
    }


    /**
     * Test creating an AffiliationDescriptor from XML.
>>>>>>> b93b635c
     */
    public function testMarhsallingWithEmptyOwnerID(): void
    {
        $this->expectException(\Exception::class);
        $this->expectExceptionMessage('AffiliationOwnerID must not be empty.');
        new AffiliationDescriptor(
            '',
            ['Member1', 'Member2'],
            [Utils::createKeyDescriptor("testCert")],
            'TheID',
            1234567890,
            'PT5000S'
        );
    }


    /**
     * Test that creating an AffiliationDescriptor with an empty list of members fails.
     */
    public function testMarshallingWithEmptyMemberList(): void
    {
        $this->expectException(\Exception::class);
        $this->expectExceptionMessage('List of affiliated members must not be empty.');
        new AffiliationDescriptor(
            'TheOwner',
            [],
            [Utils::createKeyDescriptor("testCert")],
            'TheID',
            1234567890,
            'PT5000S'
        );
    }


<<<<<<< HEAD
    /**
     * Test that creating an AffiliationDescriptor with an empty ID for a member.
     */
    public function testMarshallingWithEmptyMemberID(): void
    {
        $this->expectException(\Exception::class);
        $this->expectExceptionMessage('Cannot specify an empty string as an affiliation member entityID.');
        new AffiliationDescriptor(
            'TheOwner',
            ['Member1', ''],
            [Utils::createKeyDescriptor("testCert")],
            'TheID',
            1234567890,
            'PT5000S'
        );
    }


    /**
     * Test creating an AffiliationDescriptor from XML.
     */
    public function testUnmarshalling(): void
    {
        $affiliateDescriptor = AffiliationDescriptor::fromXML($this->document->documentElement);
=======
        $affiliateDescriptor = AffiliationDescriptor::fromXML($document->documentElement);
>>>>>>> b93b635c
        $this->assertEquals('TheOwner', $affiliateDescriptor->getAffiliationOwnerID());
        $this->assertEquals('TheID', $affiliateDescriptor->getID());
        $this->assertEquals(1234567890, $affiliateDescriptor->getValidUntil());
        $this->assertEquals('PT5000S', $affiliateDescriptor->getCacheDuration());
        $affiliateMember = $affiliateDescriptor->getAffiliateMembers();
        $this->assertCount(2, $affiliateMember);
        $this->assertEquals('Member', $affiliateMember[0]);
        $this->assertEquals('OtherMember', $affiliateMember[1]);
        $keyDescriptors = $affiliateDescriptor->getKeyDescriptors();
        $this->assertCount(1, $keyDescriptors);
    }


    /**
     * Test failure to create an AffiliationDescriptor from XML when there's no affiliation members.
     */
    public function testUnmarshallingWithoutMembers(): void
    {
        $mdNamespace = Constants::NS_MD;
        $document = DOMDocumentFactory::fromString(<<<XML
<md:AffiliationDescriptor xmlns:md="{$mdNamespace}" affiliationOwnerID="TheOwner" ID="TheID" validUntil="2009-02-13T23:31:30Z" cacheDuration="PT5000S">
</md:AffiliationDescriptor>
XML
        );
        $this->expectException(\Exception::class);
        $this->expectExceptionMessage('List of affiliated members must not be empty.');
        AffiliationDescriptor::fromXML($document->documentElement);
    }


    /**
     * Test failure to create an AffiliationDescriptor from XML when there's an empty affiliation member.
     */
    public function testUnmarshallingWithEmptyMember(): void
    {
        $mdNamespace = Constants::NS_MD;
        $document = DOMDocumentFactory::fromString(<<<XML
<md:AffiliationDescriptor xmlns:md="{$mdNamespace}" affiliationOwnerID="TheOwner" ID="TheID" validUntil="2009-02-13T23:31:30Z" cacheDuration="PT5000S">
    <md:AffiliateMember></md:AffiliateMember>
    <md:AffiliateMember>OtherMember</md:AffiliateMember>
</md:AffiliationDescriptor>
XML
        );
        $this->expectException(\Exception::class);
        $this->expectExceptionMessage('Cannot specify an empty string as an affiliation member entityID.');
        AffiliationDescriptor::fromXML($document->documentElement);
    }


    /**
     * Test failure to create an AffiliationDescriptor from XML when there's no owner specified.
     */
    public function testUnmarshallingWithoutOwner(): void
    {
        $mdNamespace = Constants::NS_MD;
        $document = DOMDocumentFactory::fromString(<<<XML
<md:AffiliationDescriptor xmlns:md="{$mdNamespace}" ID="TheID" validUntil="2009-02-13T23:31:30Z" cacheDuration="PT5000S">
    <md:AffiliateMember>Member</md:AffiliateMember>
    <md:AffiliateMember>OtherMember</md:AffiliateMember>
</md:AffiliationDescriptor>
XML
        );

        $this->expectException(\Exception::class);
        $this->expectExceptionMessage('Missing affiliationOwnerID on AffiliationDescriptor.');
        AffiliationDescriptor::fromXML($document->documentElement);
    }


    /**
     * Test serialization and unserialization of AffiliationDescriptor elements.
     */
    public function testSerialization(): void
    {
        $mdNamespace = Constants::NS_MD;
        $document = DOMDocumentFactory::fromString(<<<XML
<md:AffiliationDescriptor xmlns:md="{$mdNamespace}" ID="TheID" validUntil="2009-02-13T23:31:30Z" cacheDuration="PT5000S" affiliationOwnerID="TheOwner">
  <md:AffiliateMember>Member</md:AffiliateMember>
  <md:AffiliateMember>OtherMember</md:AffiliateMember>
</md:AffiliationDescriptor>
XML
        );
        $ad = AffiliationDescriptor::fromXML($document->documentElement);
        $this->assertEquals($document->saveXML($document->documentElement), strval(unserialize(serialize($ad))));
    }
}<|MERGE_RESOLUTION|>--- conflicted
+++ resolved
@@ -4,19 +4,13 @@
 
 namespace SAML2\XML\md;
 
-<<<<<<< HEAD
-=======
 use Exception;
->>>>>>> b93b635c
 use PHPUnit\Framework\TestCase;
 use SAML2\Constants;
 use SAML2\DOMDocumentFactory;
 use SAML2\Utils;
-<<<<<<< HEAD
 use SAML2\XML\ds\KeyInfo;
 use SAML2\XML\ds\KeyName;
-=======
->>>>>>> b93b635c
 
 /**
  * Tests for the AffiliationDescriptor class.
@@ -35,14 +29,11 @@
 <md:AffiliationDescriptor xmlns:md="{$mdNamespace}" ID="TheID" validUntil="2009-02-13T23:31:30Z" cacheDuration="PT5000S" affiliationOwnerID="TheOwner">
   <md:AffiliateMember>Member</md:AffiliateMember>
   <md:AffiliateMember>OtherMember</md:AffiliateMember>
-<<<<<<< HEAD
   <md:KeyDescriptor use="signing">
     <ds:KeyInfo xmlns:ds="http://www.w3.org/2000/09/xmldsig#">
       <ds:KeyName>IdentityProvider.com SSO Key</ds:KeyName>
     </ds:KeyInfo>
   </md:KeyDescriptor>
-=======
->>>>>>> b93b635c
 </md:AffiliationDescriptor>
 XML
         );
@@ -57,7 +48,6 @@
         $ad = new AffiliationDescriptor(
             'TheOwner',
             ['Member', 'OtherMember'],
-<<<<<<< HEAD
             [
                 new KeyDescriptor(
                     new KeyInfo(
@@ -68,9 +58,6 @@
                     'signing'
                 )
             ],
-=======
-            null,
->>>>>>> b93b635c
             'TheID',
             1234567890,
             'PT5000S'
@@ -84,19 +71,14 @@
         $this->assertCount(2, $affiliateMembers);
         $this->assertEquals('Member', $affiliateMembers[0]);
         $this->assertEquals('OtherMember', $affiliateMembers[1]);
-<<<<<<< HEAD
         $keyDescriptors = $ad->getKeyDescriptors();
         $this->assertCount(1, $keyDescriptors);
-=======
->>>>>>> b93b635c
         $this->assertEquals($this->document->saveXML($this->document->documentElement), strval($ad));
     }
 
 
     /**
      * Test that creating an AffiliationDescriptor with an empty owner ID fails.
-<<<<<<< HEAD
-=======
      */
     public function testMarhsallingWithEmptyOwnerID(): void
     {
@@ -151,69 +133,11 @@
 
     /**
      * Test creating an AffiliationDescriptor from XML.
->>>>>>> b93b635c
-     */
-    public function testMarhsallingWithEmptyOwnerID(): void
-    {
-        $this->expectException(\Exception::class);
-        $this->expectExceptionMessage('AffiliationOwnerID must not be empty.');
-        new AffiliationDescriptor(
-            '',
-            ['Member1', 'Member2'],
-            [Utils::createKeyDescriptor("testCert")],
-            'TheID',
-            1234567890,
-            'PT5000S'
-        );
-    }
-
-
-    /**
-     * Test that creating an AffiliationDescriptor with an empty list of members fails.
-     */
-    public function testMarshallingWithEmptyMemberList(): void
-    {
-        $this->expectException(\Exception::class);
-        $this->expectExceptionMessage('List of affiliated members must not be empty.');
-        new AffiliationDescriptor(
-            'TheOwner',
-            [],
-            [Utils::createKeyDescriptor("testCert")],
-            'TheID',
-            1234567890,
-            'PT5000S'
-        );
-    }
-
-
-<<<<<<< HEAD
-    /**
-     * Test that creating an AffiliationDescriptor with an empty ID for a member.
-     */
-    public function testMarshallingWithEmptyMemberID(): void
-    {
-        $this->expectException(\Exception::class);
-        $this->expectExceptionMessage('Cannot specify an empty string as an affiliation member entityID.');
-        new AffiliationDescriptor(
-            'TheOwner',
-            ['Member1', ''],
-            [Utils::createKeyDescriptor("testCert")],
-            'TheID',
-            1234567890,
-            'PT5000S'
-        );
-    }
-
-
-    /**
-     * Test creating an AffiliationDescriptor from XML.
      */
     public function testUnmarshalling(): void
     {
         $affiliateDescriptor = AffiliationDescriptor::fromXML($this->document->documentElement);
-=======
-        $affiliateDescriptor = AffiliationDescriptor::fromXML($document->documentElement);
->>>>>>> b93b635c
+
         $this->assertEquals('TheOwner', $affiliateDescriptor->getAffiliationOwnerID());
         $this->assertEquals('TheID', $affiliateDescriptor->getID());
         $this->assertEquals(1234567890, $affiliateDescriptor->getValidUntil());
