--- conflicted
+++ resolved
@@ -4,10 +4,8 @@
 
 namespace SAML2\XML\md;
 
-<<<<<<< HEAD
-=======
 use Exception;
->>>>>>> b93b635c
+use InvalidArgumentException;
 use PHPUnit\Framework\TestCase;
 use SAML2\Constants;
 use SAML2\DOMDocumentFactory;
@@ -36,7 +34,7 @@
      */
     public function testMarshallingWithEmptyNamespace(): void
     {
-        $this->expectException(\InvalidArgumentException::class);
+        $this->expectException(InvalidArgumentException::class);
         $this->expectExceptionMessage('The namespace in AdditionalMetadataLocation must be a URI.');
         new AdditionalMetadataLocation('', 'TheLocation');
     }
@@ -47,7 +45,7 @@
      */
     public function testMarshallingWithEmptyLocation(): void
     {
-        $this->expectException(\InvalidArgumentException::class);
+        $this->expectException(InvalidArgumentException::class);
         $this->expectExceptionMessage('AdditionalMetadataLocation must contain a URI.');
         new AdditionalMetadataLocation('NamespaceAttribute', '');
     }
@@ -77,11 +75,7 @@
             '<md:AdditionalMetadataLocation xmlns:md="' . Constants::NS_MD . '"' .
             '>LocationText</md:AdditionalMetadataLocation>'
         );
-<<<<<<< HEAD
-        $this->expectException(\Exception::class);
-=======
         $this->expectException(Exception::class);
->>>>>>> b93b635c
         $this->expectExceptionMessage('Missing namespace attribute on AdditionalMetadataLocation element.');
         AdditionalMetadataLocation::fromXML($document->documentElement);
     }
@@ -96,7 +90,7 @@
             '<md:AdditionalMetadataLocation xmlns:md="' . Constants::NS_MD . '"' .
             ' namespace="TheNamespaceAttribute"></md:AdditionalMetadataLocation>'
         );
-        $this->expectException(\InvalidArgumentException::class);
+        $this->expectException(InvalidArgumentException::class);
         $this->expectExceptionMessage('AdditionalMetadataLocation must contain a URI.');
         AdditionalMetadataLocation::fromXML($document->documentElement);
     }
